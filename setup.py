--- conflicted
+++ resolved
@@ -18,11 +18,6 @@
 from setuptools import find_packages
 from setuptools import setup
 
-<<<<<<< HEAD
-version = "0.2.2"
-
-=======
->>>>>>> 5030de9b
 here = os.path.abspath(os.path.dirname(__file__))
 try:
   README = open(os.path.join(here, "README.md"), encoding='utf-8').read()
