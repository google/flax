--- conflicted
+++ resolved
@@ -64,17 +64,10 @@
 to any JAX function as they implement the `__jax_array__` protocol (as long as their
 inner value is a JAX array).
 
-<<<<<<< HEAD
 To actually initialize a Module, you simply call the constructor: all the parameters 
 of a Module are usually created eagerly. Since Modules hold their own state, methods 
 can be called directly without the need for a separate `apply` method. This is very 
 convenient for debugging as the entire structure of the model can be inspected directly.
-=======
-To actually initialize a Module you simply call the constructor, all the parameters 
-of a Module are usually created eagerly. Since Modules hold their own state methods 
-can be called directly without the need for a separate `apply` method, this is very 
-convenient for debugging as entire structure of the model can be inspected directly.
->>>>>>> 1367acb1
 
 ```{code-cell} ipython3
 model = Linear(2, 5, rngs=nnx.Rngs(params=0))
