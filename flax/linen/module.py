# Copyright 2022 The Flax Authors.
#
# Licensed under the Apache License, Version 2.0 (the "License");
# you may not use this file except in compliance with the License.
# You may obtain a copy of the License at
#
#     http://www.apache.org/licenses/LICENSE-2.0
#
# Unless required by applicable law or agreed to in writing, software
# distributed under the License is distributed on an "AS IS" BASIS,
# WITHOUT WARRANTIES OR CONDITIONS OF ANY KIND, either express or implied.
# See the License for the specific language governing permissions and
# limitations under the License.

"""Flax Module."""
import contextlib
import dataclasses
import enum
import functools
import inspect
import threading
import typing
<<<<<<< HEAD
from typing import (Any, Callable, Dict, Iterable, List, Optional, Sequence,
                    Set, Tuple, Type, TypeVar, Union, overload)
from typing_extensions import dataclass_transform  # pytype: disable=not-supported-yet
=======
>>>>>>> ef6bf405
import weakref
from typing import (Any, Callable, Dict, Generic, Iterable, List, Optional,
                    Sequence, Set, Tuple, Type, TypeVar, Union, overload)

import jax
import numpy as np
from typing_extensions import \
    dataclass_transform  # pytype: disable=not-supported-yet

from flax import (config, core, errors, serialization, traceback_util,
                  traverse_util)
from flax.core import Scope
from flax.core.frozen_dict import FrozenDict
<<<<<<< HEAD
from flax.core.scope import (CollectionFilter, DenyList, FrozenVariableDict,  # pylint: disable=g-multiple-import
                             Variable, VariableDict, union_filters)
from flax.linen import summary 
import jax
=======
from flax.core.scope import (  # pylint: disable=g-multiple-import
    CollectionFilter, DenyList, FrozenVariableDict, Variable, VariableDict,
    union_filters)
from flax.linen import summary 

>>>>>>> ef6bf405


traceback_util.register_exclusion(__file__)

PRNGKey = Any  # pylint: disable=invalid-name
RNGSequences = Dict[str, PRNGKey]
Array = Any    # pylint: disable=invalid-name


T = TypeVar('T')
K = TypeVar('K')
_CallableT = TypeVar('_CallableT', bound=Callable)


# Used for abstractly testing module behavior.
TestScope = type('TestScope',
                 (Scope,),
                 {'make_rng': lambda self, name: jax.random.PRNGKey(0)})


# pylint: disable=protected-access,attribute-defined-outside-init


def _indent(x: str, num_spaces: int):
  indent_str = ' ' * num_spaces
  lines = x.split('\n')
  # skip last line because it is always empty and should not be indented.
  assert not lines[-1]
  return '\n'.join(indent_str + line for line in lines[:-1]) + '\n'


def _attr_repr(value: Any):
  if callable(value) and getattr(value, '__name__', None):
    value_rep = value.__name__
  else:
    value_rep = repr(value)
  return value_rep


def _module_repr(module: 'Module', num_spaces: int = 4):
  """Returns a pretty printed representation of the module."""
  cls = type(module)
  cls_name = cls.__name__
  rep = ''
  attributes = {k: v for k, v in cls.__annotations__.items()
                if k not in ('parent', 'name')}
  child_modules = {k: v for k, v in module._state.children.items()  # pytype: disable=attribute-error
                   if isinstance(v, Module)}
  if attributes:
    rep += '# attributes\n'
    for attr in attributes.keys():
      # TODO(jheek): can we get a nice string representation of attribute types?
      value = getattr(module, attr, None)
      value_rep = _attr_repr(value)
      rep += f'{attr} = {value_rep}\n'
  if child_modules:
    rep += '# children\n'
    for name, child in child_modules.items():
      child_rep = _module_repr(child, num_spaces)
      rep += f'{name} = {child_rep}\n'
  if rep:
    return f'{cls_name}(\n{_indent(rep, num_spaces)})'
  else:
    return f'{cls_name}()'


# Track parent relationship across Modules.
# -----------------------------------------------------------------------------
class _DynamicContext:
  """Dynamic context."""
  # TODO(marcvanzee): switch to using contextvars once minimum python version is
  # 3.7

  def __init__(self):
    self._thread_data = threading.local()

  @property
  def module_stack(self):
    if not hasattr(self._thread_data, 'module_stack'):
      self._thread_data.module_stack = [None,]
    return self._thread_data.module_stack

  @property
  def capture_stack(self):
    """Keeps track of the active capture_intermediates filter functions."""
    if not hasattr(self._thread_data, 'capture_stack'):
      self._thread_data.capture_stack = []
    return self._thread_data.capture_stack

# The global context
_context = _DynamicContext()


class _Sentinel:
  pass
_unspecified_parent = _Sentinel()


# Enable automatic named_call wrapping for labelling profile traces.
# -----------------------------------------------------------------------------
_use_named_call = config.flax_profile


def enable_named_call():
  """Enables named call wrapping for labelling profile traces.

  When named call wrapping is enabled all JAX ops executed in a Module
  will be wrapped with ``jax.named_call``. The ``Module`` class name will
  show up around the operations belonging to that Module in the
  Tensorboard profiling UI, simplifying the profiling process.

  Note that ``jax.named_call`` only works for
  compiled functions (e.g.: using jax.jit or jax.pmap).
  """
  global _use_named_call
  _use_named_call = True


def disable_named_call():
  """Disables named call wrapping.

  See ``enable_named_call``
  """
  global _use_named_call
  _use_named_call = False


@contextlib.contextmanager
def override_named_call(enable: bool = True):
  # pylint: disable=g-doc-return-or-yield
  """Returns a context manager that enables/disables named call wrapping.

  Args:
    enable: If true, enables named call wrapping for labelling profile traces.
      (see ``enabled_named_call``).
  """
  # pylint: enable=g-doc-return-or-yield
  global _use_named_call
  use_named_call_prev = _use_named_call
  _use_named_call = enable
  try:
    yield
  finally:
    _use_named_call = use_named_call_prev


# Utilities for pytrees of Modules defined inside setup()
# -----------------------------------------------------------------------------


def _sorted_items(x):
  """Returns items of a dict ordered by keys."""
  return sorted(x.items(), key=lambda x: x[0])


def _get_suffix_value_pairs(
    tree_or_leaf: Any) -> List[Tuple[str, Type['Module']]]:
  """Helper for naming pytrees of submodules."""
  dict_or_leaf = serialization.to_state_dict(tree_or_leaf)
  if not isinstance(dict_or_leaf, dict) or not dict_or_leaf:
    return [('', tree_or_leaf)]
  else:
    flat_dict = traverse_util.flatten_dict(dict_or_leaf)
    return [('_' + '_'.join(k), v) for k, v in _sorted_items(flat_dict)]


def _map_over_modules_in_tree(fn, tree_or_leaf):
  """Helper for mapping function over submodules."""
  dict_or_leaf = serialization.to_state_dict(tree_or_leaf)
  if not isinstance(dict_or_leaf, dict) or not dict_or_leaf:
    return fn('', tree_or_leaf)
  else:
    flat_dict = traverse_util.flatten_dict(dict_or_leaf, keep_empty_nodes=True)
    mapped_flat_dict = {k: fn('_' + '_'.join(k), v)
                        for k, v in _sorted_items(flat_dict)}
    return serialization.from_state_dict(
        tree_or_leaf, traverse_util.unflatten_dict(mapped_flat_dict))


def _all_names_on_object(obj: Any) -> Set[str]:
  """Gets all names of attributes on `obj` and its classes throughout MRO.

  Args:
    obj: The object to get names for.
  Returns:
    A set of names of attributes of `obj` and its classes.
  """
  nameset = set(obj.__dict__.keys())
  for cls in obj.__class__.__mro__:
    nameset = nameset.union(set(cls.__dict__.keys()))
  return nameset


def _freeze_attr(val: Any) -> Any:
  """Recursively wrap the given attribute `var` in ``FrozenDict``."""
  if isinstance(val, (dict, FrozenDict)):
    return FrozenDict({k: _freeze_attr(v) for k, v in val.items()})
  elif isinstance(val, tuple):
    # Special case namedtuples and special JAX tuple structures otherwise they
    # would be downgraded to normal tuples.
    if hasattr(val, '_fields') or type(val).__name__ == 'PartitionSpec':
      return type(val)(*[_freeze_attr(v) for v in val])
    else:
      return tuple(_freeze_attr(v) for v in val)
  elif isinstance(val, list):
    return tuple(_freeze_attr(v) for v in val)
  else:
    return val


# Method wrapping of "compact methods" and setup()
# -----------------------------------------------------------------------------
def compact(fun: _CallableT) -> _CallableT:
  """Marks the given module method allowing inlined submodules.

  Methods wrapped in @compact can define submodules directly within the method.

  For instance::

    @compact
    __call__(self, x, features):
      x = nn.Dense(features)(x)
      ...

  At most one method in each Module may be wrapped with @compact.

  Args:
    fun: The Module method to mark as compact.
  Returns:
    The given function `fun` marked as compact.
  """
  fun.compact = True  # type: ignore[attr-defined]
  return fun


def nowrap(fun: _CallableT) -> _CallableT:
  """Marks the given module method as a helper method that needn't be wrapped.

  Methods wrapped in @nowrap are private helper methods that needn't be wrapped
  with the state handler or a separate named_call transform.

  This is needed in several concrete instances:
   - if you have a helper method that returns Modules or Variables to prevent
     it from being functionalized by named_call. (Functionalized methods
     can't return Modules/Variables.)
   - if you're subclassing a method like Module.param and don't want this
     overriden core function decorated with the state management wrapper.
   - If you want a method to be callable from an unbound Module (e.g.: a
     function of construction of arguments that doesn't depend on params/RNGs)

  For instance::

    @nowrap
    def _make_dense(self, num_features):
      return nn.Dense(num_features)

    @compact
    def __call__(self, x):
      # now safe to use constructor helper even if using named_call
      dense = self._make_dense(self.num_features)
      return dense(x)

  Args:
    fun: The Module method to mark as nowrap.
  Returns:
    The given function `fun` marked as nowrap.
  """
  fun.nowrap = True  # type: ignore[attr-defined]
  return fun


def _get_local_method_names(cls: Any,
                            exclude: Iterable[str] = ()) -> Tuple[str, ...]:
  """Gets method names of a class, excluding class and static methods.

  Args:
    cls: The class to get method names for.
    exclude: Names to exclude from output.
  Returns:
    A list of method names.
  """
  true_methods = set()
  for m in cls.__dict__:
    if callable(cls.__dict__[m]) and not inspect.isclass(cls.__dict__[m]):
      mtype = type(cls.__dict__[m])
      if mtype != staticmethod and mtype != classmethod:
        true_methods.add(m)
  return tuple(true_methods.difference(set(exclude)))


def wrap_method_once(fun: Callable[..., Any]) -> Callable[..., Any]:
  """Manages Module state for a given user-defined method.

  Args:
    fun: User-defined Module method to manage state for.
  Returns:
    Wrapped method.
  """
  # Don't rewrap methods that have already had the state management wrapper
  # applied in the decorator stack.  This wrapper should always be applied
  # before transformation wrappers.
  if hasattr(fun, 'method_handler_wrapped'):
    return fun

  @functools.wraps(fun)
  def wrapped_module_method(*args, **kwargs):
    # We might have incorrectly wrappped a callable
    # that is not a method. Check whether the first arg is self,
    # otherwise call the wrapped function as is.
    if args and isinstance(args[0], Module):
      self, args = args[0], args[1:]
      return self._call_wrapped_method(fun, args, kwargs)
    else:
      return fun(*args, **kwargs)
  wrapped_module_method.method_handler_wrapped = True  # type: ignore[attr-defined]
  return wrapped_module_method


def _wrap_hash(hash_fn: Callable[..., Any]) -> Callable[..., Any]:
  """Wraps a hash function with some check for Flax Modules."""
  @functools.wraps(hash_fn)
  def wrapped(self):
    if self.scope is not None:
      raise TypeError('Can\'t call __hash__ on modules that hold variables.')
    try:
      hash_value = hash_fn(self)
    except TypeError as exc:
      raise TypeError('Failed to hash Flax Module.  '
                      'The module probably contains unhashable attributes.  '
                      f'Module={self}') from exc
    return hash_value
  return wrapped


def _get_unbound_fn(method_or_fn: Callable[..., Any]) -> Callable[..., Any]:
  """Returns an unbound function from a method that is possibly bound.

  This means that if the passed function belongs of an instance of a class, then
  the returned function does no longer depend on the instance, which is passed
  as the first argument to the function.

  Args:
    method_or_fn: A class method or function.
  Returns:
    An unbound version of input function.
  """
  if inspect.ismethod(method_or_fn):
    method_or_fn = method_or_fn.__func__  # pytype: disable=attribute-error

  # The method should be callable, and it should have at least one argument
  # representing the class that is passed in.
  if (not callable(method_or_fn) or
      len(inspect.signature(method_or_fn).parameters) < 1):
    raise errors.ApplyModuleInvalidMethodError(method_or_fn)

  return method_or_fn


class SetupState(enum.IntEnum):
  # setup() has not been called.
  NEW = 0
  # setup() has been called outside a transform boundary.
  TRANSFORMED = 1
  # setup() has been called.
  DONE = 2


@dataclasses.dataclass
class _ModuleInternalState:
  """Ephemeral Module Evaluation State.

  For clarity, we collect all of the temporary flags and ephemeral state used by
  Modules for autonaming and error messages here, alongside the rules used
  to pass this ephemeral state across transform boundaries.
  """
  in_compact_method: bool = False
  in_setup: bool = False
  setup_called: SetupState = SetupState.NEW
  is_initialized: bool = False
  autoname_cursor: Dict[str, int] = dataclasses.field(default_factory=dict)
  children: Dict[str, Union[str, 'Module']] = dataclasses.field(
      default_factory=dict)

  def reset(self) -> None:
    """Resets transient state.

    This function is called after each module method, so only attributes that
    are method-dependent are reset.
    """
    self.in_compact_method = False
    self.in_setup = False
    self.autoname_cursor = dict()

  def export(self) -> '_ModuleInternalState':
    """Exports transform-preserved state across transform boundary."""
    setup_state = SetupState.TRANSFORMED if self.setup_called else SetupState.NEW
    cloned = _ModuleInternalState(
        in_compact_method=self.in_compact_method,
        in_setup=self.in_setup,
        setup_called=setup_state,
        is_initialized=self.is_initialized,
        autoname_cursor=dict(self.autoname_cursor))
    return cloned

  def reimport(self, other: '_ModuleInternalState') -> None:
    """Re-imports transform-preserved state from across transform boundary."""
    self.in_compact_method = other.in_compact_method
    self.in_setup = other.in_setup
    self.is_initialized = other.is_initialized
    self.autoname_cursor = dict(other.autoname_cursor)

_uninitialized_module_internal_state = _ModuleInternalState()


_UNDEFINED_COPY_PICKLE_METHODS = (
    '__getstate__', '__setstate__', '__getnewargs_ex__',
    '__reduce__', '__reduce_ex__', '__copy__', '__deepcopy__')


_caches: 'weakref.WeakKeyDictionary[Scope, Dict[int, Module]]' = (
    weakref.WeakKeyDictionary())


tuple_reduce = lambda xs, x: xs + (x,)
tuple_init = lambda: ()


capture_call_intermediates = lambda _, method_name: method_name == '__call__'


# Base Module definition.
# -----------------------------------------------------------------------------


@dataclass_transform()
class Module:
  """Base class for all neural network modules. Layers and models should subclass this class.

  All Flax Modules are Python 3.7
  `dataclasses <https://docs.python.org/3/library/dataclasses.html>`_. Since
  dataclasses take over ``__init__``, you should instead override :meth:`setup`,
  which is automatically called to initialize the module.

  Modules can contain submodules, and in this way can be nested in a tree
  structure. Submodels can be assigned as regular attributes inside the
  :meth:`setup` method.

  You can define arbitrary "forward pass" methods on your Module subclass.
  While no methods are special-cased, ``__call__`` is a popular choice because
  it allows you to use module instances as if they are functions::

    from flax import linen as nn

    class Module(nn.Module):
      features: Tuple[int] = (16, 4)

      def setup(self):
        self.dense1 = Dense(self.features[0])
        self.dense2 = Dense(self.features[1])

      def __call__(self, x):
        return self.dense2(nn.relu(self.dense1(x)))

  Optionally, for more concise module implementations where submodules
  definitions are co-located with their usage, you can use the
  :meth:`compact` wrapper.
  """

  if typing.TYPE_CHECKING:

    def __init__(self, *args, **kwargs):
      # this stub makes sure pytype accepts constructor arguments.
      pass

    def __call__(self, *args, **kwargs) -> Any:
      # this stub allows pytype to accept Modules as Callables.
      pass

  @classmethod
  def __init_subclass__(cls, **kwargs: Any) -> None:
    """Automatically initializes all subclasses as custom dataclasses."""
    super().__init_subclass__(**kwargs)
    # All Flax Modules are dataclasses.  We force this convention since
    # it encourages the stateless behavior needed to clone module instances for
    # functional transformation.  Instead of using a python metaclass, we
    # automatically transform Modules into dataclasses at subclass creation
    # time, and we set the last dataclass arguments to `parent` and `name`.
    cls._customized_dataclass_transform()
    # We wrap user-defined methods including setup and __call__ to enforce
    # a number of different checks and to provide clear error messages.
    cls._verify_single_or_no_compact()
    cls._wrap_module_methods()
    # Set empty class defaults.
    cls._state = _uninitialized_module_internal_state
    cls.scope = None

  @classmethod
  def _customized_dataclass_transform(cls):
    """Handles final optional dataclass attributes: `parent` and `name`."""
    # Use cls.__dict__ to get annotations of cls itself (no parent class).
    annotations = dict(cls.__dict__.get('__annotations__', {}))
    parent_annotation = Union[Type[Module], Type[Scope],
                              Type[_Sentinel], None]
    if ('parent' in annotations
        and annotations['parent'] != parent_annotation):
      raise errors.ReservedModuleAttributeError(annotations)
    if 'name' in annotations and annotations['name'] not in ('str', str):
      raise errors.ReservedModuleAttributeError(annotations)
    # Add `parent` and `name` default fields at end.
    # We temporarily modify base class __dataclass_fields__ to force desired
    # argument behavior and ordering from dataclass class-transform.
    parent_dataclass_fields = []
    for clz in cls.__mro__[1:]:
      pdf = dict(getattr(clz, '__dataclass_fields__', {}))
      parent_dataclass_fields.append(pdf)

      # Remove 'parent' and 'name' from parents because we always want parent
      # and name to show up last in the dataclass args.
      if 'parent' in pdf:
        clz.__dataclass_fields__.pop('parent')  # pytype: disable=attribute-error
      if 'name' in pdf:
        clz.__dataclass_fields__.pop('name')  # pytype: disable=attribute-error

    annotations['parent'] = parent_annotation
    cls.parent = dataclasses.field(repr=False, default=_unspecified_parent)
    annotations['name'] = str

    # any non-init field will only be set in setup
    # During __hash__ and __eq__ the field is not set yet
    # so it should not be used in compare, hash or repr.
    for field in annotations:
      field_meta = getattr(cls, field, None)
      if isinstance(field_meta, dataclasses.Field) and not field_meta.init:
        field_meta.compare = False
        field_meta.hash = False
        field_meta.repr = False

    cls.name = None  # default value of name is None.
    cls.__annotations__ = annotations
    # Now apply dataclass transform (which operates in-place).
    # Do generate a hash function only if not provided by the class.
    dataclasses.dataclass(
        cls, unsafe_hash='__hash__' not in cls.__dict__, repr=False)  # pytype: disable=wrong-keyword-args
    cls.__hash__ = _wrap_hash(cls.__hash__)
    # Restore original base class __dataclass_fields__.
    for clz, pdf in zip(cls.__mro__[1:], parent_dataclass_fields):
      if dataclasses.is_dataclass(clz):
        clz.__dataclass_fields__ = pdf

  @classmethod
  def _verify_single_or_no_compact(cls):
    """Statically verifies that at most a single method is labelled compact."""
    methods = [m[0] for m in inspect.getmembers(cls, predicate=callable)]
    n_compact_fns = len([method_name for method_name in methods
                         if hasattr(getattr(cls, method_name), 'compact')])
    if n_compact_fns > 1:
      raise errors.MultipleMethodsCompactError()

  @classmethod
  def _wrap_module_methods(cls):
    """Wraps user-defined non-inherited methods with state management functions."""
    exclusions = ([f.name for f in dataclasses.fields(cls)] +
                  ['__eq__', '__repr__', '__init__', '__hash__',
                   '__post_init__'])
    for key in _get_local_method_names(cls, exclude=exclusions):
      method = getattr(cls, key)
      if hasattr(method, 'nowrap'):
        continue
      wrapped_method = wrap_method_once(method)
      if key != 'setup':
        # We import named_call at runtime to avoid a circular import issue.
        from flax.linen.transforms import named_call  # pylint: disable=g-import-not-at-top
        wrapped_method = named_call(wrapped_method, force=False)
      setattr(cls, key, wrapped_method)
    return cls

  def _call_wrapped_method(self, fun, args, kwargs):
    """"Calls a wrapped method.

    This function is responsible for setting up the thread local state
    correctly before calling the method and cleaning up afterwards.
    This includes storing intermediates, setup of the compact scope,
    and making sure setup is called before any other method.

    Args:
      fun: The wrapped method.
      args: Named arguments passed to ``fun``.
      kwargs: Keyword arguments passed to ``fun``.

    Returns:
      The results of calling ``fun``.
    """
    is_compact_method = hasattr(fun, 'compact')
    fun_name = getattr(fun, '__name__', 'unnamed_function')
    is_setup_method = fun_name == 'setup'
    # We lazily call setup() only when needed.
    if is_setup_method:
      is_recurrent = self._state.in_setup
      self._state.in_setup = True
    else:
      self._try_setup()

    if is_compact_method:
      if self.scope is None:
        raise errors.CallCompactUnboundModuleError()
      is_recurrent = self._state.in_compact_method
      self._state.in_compact_method = True
    _context.module_stack.append(self)
    try:
      y = fun(self, *args, **kwargs)
      if _context.capture_stack:
        filter_fn = _context.capture_stack[-1]
        if filter_fn and filter_fn(self, fun_name):
          self.sow('intermediates', fun_name, y)
      return y
    finally:
      _context.module_stack.pop()
      if is_compact_method:
        object.__setattr__(self, 'scope', self.scope.rewound())
      # setup or compact calls can be recurrent for example due to super calls
      # resetting the state would cause is compact/setup method
      # to be set to False prematurely.
      if (is_compact_method or is_setup_method) and not is_recurrent:
        self._state.reset()

  def __setattr__(self, name: str, val: Any):
    """Sets an attribute on this Module.

    We overload setattr solely to support pythonic naming via assignment of
    submodules in the special :meth:`setup` function::

      self.submodule_name = MyModule(...)

    We also support lists and other general pytrees, e.g.::

      self.submodules = [MyModule0(..), MyModule1(..), ...]

    Args:
      name: Attribute to set.
      val: Value of the attribute.
    """
    fields = self.__dataclass_fields__  # pytype: disable=attribute-error
    is_dataclass_attr = name in fields and fields[name].init

    if not self._state.in_setup:
      if not self._state.is_initialized:
        # Setting attributes before end of Module.__post_init__()
        object.__setattr__(self, name, val)
        return
      else:
        # We're past all initialization and setup logic:
        # Raises a TypeError just like frozen python dataclasses.
        raise errors.SetAttributeFrozenModuleError(
            self.__class__.__name__, name, val)

    # We're inside the setup() method:
    if is_dataclass_attr:
      # These names are specified as dataclass fields. They should not be
      # initialized within the setup() method, but can be modified freely
      # before it.
      raise errors.SetAttributeInModuleSetupError()

    # Values (that may be variables or submodules) are being defined and
    # attached in setup(), we run some extra logic in that case.
    self._register_submodules(name, val)

  def __getattr__(self, name: str) -> Any:
    """Call setup() before getting any setup-defined attributes."""
    # We don't want to return anything for python copy / pickle methods.
    if name in _UNDEFINED_COPY_PICKLE_METHODS:
      raise AttributeError()
    self._try_setup()
    if name in self.__dict__:
      return self.__dict__[name]
    else:
      raise AttributeError(
          f'"{self.__class__.__name__}" object has no attribute "{name}"')

  def __dir__(self) -> Iterable[str]:
    """Call setup() before listing attributes."""
    self._try_setup()
    return object.__dir__(self)  # pytype: disable=attribute-error

  def __post_init__(self) -> None:
    # DO NOT REMOVE - Marker for internal logging.
    # In dataclasses, __init__ is overridden to process dataclass arguments,
    # and __post_init__ is called immediately afterwards. Here, depending on the
    # type of `parent` passed to initialize the Module, we either defer
    # initialization, attach this Module as a submodule of a parent, or bind
    # this Module at the top-level to variables and rngs.

    object.__setattr__(self, '_state', _ModuleInternalState())

    # Typically we set the parent based on the dynamic module context.
    if self.parent is _unspecified_parent:  # pytype: disable=attribute-error
      object.__setattr__(self, 'parent', _context.module_stack[-1])

    # Initialization is deferred for top level Modules or any other "orphan"
    # Modules until attachment by __setattr__ i.e. MyModule(..., parent=None)
    if self.parent is None:
      return

    # Register submodule on parent Module.
    if isinstance(self.parent, Module):
      # When initializing an unnamed Module inside setup()
      # initialization is deferred until attachment by __setattr__
      # i.e. self.mymodule = MyModule(...)
      if self.parent._state.in_setup and self.name is None:  # pytype: disable=attribute-error
        return
      if not self.parent._initialization_allowed:
        raise errors.AssignSubModuleError(self.__class__.__name__)
      # Autonaming of submodules.
      if self.name is None:  # pytype: disable=attribute-error
        prefix = f'{self.__class__.__name__}'
        cursor = self.parent._state.autoname_cursor.get(prefix, 0)
        self.name = f'{prefix}_{cursor}'
        self.parent._state.autoname_cursor[prefix] = cursor + 1
      # Allow scope aliasing under transforms for submodules defined in setup.
      reuse_scopes = (self.parent._state.in_setup and
                      self.parent._state.setup_called == SetupState.TRANSFORMED)
      # Perform name-collision check.
      if self.parent._name_taken(self.name, self, reuse_scopes=reuse_scopes):
        parent_class = self.parent.__class__.__name__
        raise errors.NameInUseError('submodule', self.name, parent_class)
      # Finalize attachment to parent and scope initialization.
      self.parent._state.children[self.name] = self
      object.__setattr__(
          self, 'scope', self.parent.scope.push(self.name, reuse=reuse_scopes))

    # Top-level invocation with a functional Scope.
    elif isinstance(self.parent, Scope):
      object.__setattr__(self, 'scope', self.parent)
    else:
      raise ValueError('parent must be None, Module or Scope')

    self._state.is_initialized = True

  def __repr__(self) -> str:
    return _module_repr(self)

  def setup(self) -> None:
    """Initializes a Module lazily (similar to a lazy ``__init__``).

    ``setup`` is called once lazily on a module instance when a module
    is bound, immediately before any other methods like ``__call__`` are
    invoked, or before a ``setup``-defined attribute on `self` is accessed.

    This can happen in three cases:

      1. Immediately when invoking :meth:`apply`, :meth:`init` or
         :meth:`init_and_output`.

      2. Once the module is given a name by being assigned to an attribute of
         another module inside the other module's ``setup`` method
         (see :meth:`__setattr__`)::

           class MyModule(nn.Module):
             def setup(self):
               submodule = Conv(...)

               # Accessing `submodule` attributes does not yet work here.

               # The following line invokes `self.__setattr__`, which gives
               # `submodule` the name "conv1".
               self.conv1 = submodule

               # Accessing `submodule` attributes or methods is now safe and
               # either causes setup() to be called once.

      3. Once a module is constructed inside a method wrapped with
         :meth:`compact`, immediately before another method is called or
         ``setup`` defined attribute is accessed.
    """
    pass

  def _register_submodules(self, name, val):
    """Registers a submodule."""
    assert self.scope, 'Trying to register submodules on unbound scope.'
    root = self.scope.root
    cache = _caches.get(root, {})
    _caches[root] = cache
    queue = []
    def adopt_attr_modules(cache, queue, suffix, subvalue):
      if isinstance(subvalue, Module):
        if subvalue.parent is None:
          # Module was passed from outside. It needs to be cloned.
          # Outside modules are named by attachment, not an outer name.
          object.__setattr__(subvalue, 'name', None)
          key = id(subvalue)
          if key not in cache:
            cache[key] = subvalue.clone()
          subvalue = cache[key]
        if subvalue.name is None:
          object.__setattr__(subvalue, 'parent', self)
          object.__setattr__(subvalue, 'name', f'{name}{suffix}')
          queue.append(subvalue)
      return subvalue
    val = _freeze_attr(_map_over_modules_in_tree(
        functools.partial(adopt_attr_modules, cache, queue), val))
    object.__setattr__(self, name, val)
    for x in queue:
      x.__post_init__()

  def _try_setup(self, shallow: bool = False) -> None:
    """Tries to setup module if scope is available and setup has not been called yet."""
    if (self.scope
        and not self._state.in_setup
        and self._state.setup_called != SetupState.DONE):
      try:
        self._state.in_setup = True
        # A shallow setup will only register attribute submodules but it does
        # not call the user's setup. This avoids running before a
        # transformation.
        for field in dataclasses.fields(self):
          if field.name != 'parent' and field.init:
            self._register_submodules(field.name, getattr(self, field.name))
        if not shallow:
          self.setup()
        # We run static checks abstractly once for setup before any transforms
        # to detect name collisions and other python errors.
        elif self._state.setup_called == SetupState.NEW:
          self._validate_setup()
      finally:
        self._state.in_setup = False
        self._state.setup_called = SetupState.DONE

  def _validate_setup(self) -> None:
    """Abstractly evaluates setup only to run static checks."""
    def run_setup_only(x):
      wrapped_id = wrap_method_once(lambda m, x: x)
      with TestScope({}, rngs={}, mutable=True).temporary() as root:
        return wrapped_id(self.clone(parent=root), x)
    _ = jax.eval_shape(run_setup_only, 0)

  def _name_taken(self,
                  name: str,
                  module: 'Module' = None,
                  reuse_scopes : bool = False) -> bool:
    if name in _all_names_on_object(self):
      val = getattr(self, name, None)
      if module is not None and val is module:
        # name is taken by the value itself because
        # field assignment happened before naming
        return False
      return True
    # Check for the existence of name in the scope object.
    if reuse_scopes:
      return False
    return name in self.scope.reservations

  @property
  def _initialization_allowed(self):
    return self._state.in_setup or self._state.in_compact_method

  def clone(self, *,
            parent: Optional[Union[Scope, 'Module']] = None,
            **updates) -> 'Module':
    """Creates a clone of this Module, with optionally updated arguments.

    Args:
      parent: The parent of the clone. The clone will have no parent if no
        explicit parent is specified.
      **updates: Attribute updates.
    Returns:
      A clone of the this Module with the updated attributes and parent.
    """
    attrs = {f.name: getattr(self, f.name) for f in dataclasses.fields(self) if f.init}
    attrs.update(parent=parent, **updates)
    return self.__class__(**attrs)

  def variable(self, col: str, name: str,
               init_fn: Optional[Callable[..., Any]] = None,
               *init_args) -> Variable:
    """Declares and returns a variable in this Module.

    See :mod:`flax.core.variables` for more information. See also :meth:`param`
    for a shorthand way to define read-only variables in the "params"
    collection.

    Contrary to :meth:`param`, all arguments passing using `init_fn` should be
    passed on explicitly::

      key = self.make_rng('stats')
      mean = self.variable('stats', 'mean', lecun_normal(), key, (2, 2))

    In the example above, the function `lecun_normal` expects two arguments:
    `key` and `shape`, and both have to be passed on. The PRNG for `stats` has
    to be provided explicitly when calling :meth:`init` and :meth:`apply`.

    Args:
      col: The variable collection name.
      name: The variable name.
      init_fn: The function that will be called to compute the initial value
        of this variable. This function will only be called the first time
        this variable is used in this module. If None, the variable must
        already be initialized otherwise an error is raised.
      *init_args: The arguments to pass to init_fn.

    Returns:
      A :class:`flax.core.variables.Variable` that can be read or set via
      ".value" attribute. Throws an error if the variable exists already.
    """
    if not self._initialization_allowed:
      raise ValueError(
          'Variables must be initialized in `setup()` or in a method '
          'wrapped in `@compact`')
    if self._name_taken(name):
      raise errors.NameInUseError('variable', name, self.__class__.__name__)
    v = self.scope.variable(col, name, init_fn, *init_args)
    self._state.children[name] = col
    return v

  def param(self, name: str, init_fn: Callable[..., T], *init_args) -> T:
    """Declares and returns a parameter in this Module.

    Parameters are read-only variables in the collection named "params". See
    :mod:`flax.core.variables` for more details on variables.

    The first argument of `init_fn` is assumed to be a PRNG key, which is
    provided automatically and does not have to be passed using `init_args`::

      mean = self.param('mean', lecun_normal(), (2, 2))

    In the example above, the function `lecun_normal` expects two arguments:
    `key` and `shape`, but only `shape` has to be provided explicitly; `key`
    is set automatically using the PRNG for `params` that is passed when
    initializing the module using :meth:`init`.

    Args:
      name: The parameter name.
      init_fn: The function that will be called to compute the initial value
        of this variable. This function will only be called the first time
        this parameter is used in this module.
      *init_args: The arguments to pass to init_fn.

    Returns:
      The value of the initialized parameter.
    """
    if not self._initialization_allowed:
      raise ValueError(
          'Parameters must be initialized in `setup()` or in a method '
          'wrapped in `@compact`')
    if self._name_taken(name):
      raise errors.NameInUseError('param', name, self.__class__.__name__)
    v = self.scope.param(name, init_fn, *init_args)
    self._state.children[name] = 'params'
    return v

  def has_variable(self, col: str, name: str) -> bool:
    """Checks if a variable of given collection and name exists in this Module.

    See :mod:`flax.core.variables` for more explanation on variables and
    collections.

    Args:
      col: The variable collection name.
      name: The name of the variable.
    Returns:
      True if the variable exists.
    """
    if self.scope is None:
      raise ValueError("Can't access variables on unbound modules")
    return self.scope.has_variable(col, name)

  def is_mutable_collection(self, col: str) -> bool:
    """Returns true if the collection `col` is mutable."""
    if self.scope is None:
      raise ValueError("Can't check mutability on unbound modules")
    return self.scope.is_mutable_collection(col)

  def has_rng(self, name: str) -> bool:
    """Returns true if a PRNGSequence with name `name` exists."""
    if self.scope is None:
      raise ValueError("Can't query for RNGs on unbound modules")
    return self.scope.has_rng(name)

  def make_rng(self, name: str) -> PRNGKey:
    """Returns a new RNG key from a given RNG sequence for this Module.

    The new RNG key is split from the previous one. Thus, every call to
    `make_rng` returns a new RNG key, while still guaranteeing full
    reproducibility.

    TODO: Link to Flax RNG design note.

    Args:
      name: The RNG sequence name.
    Returns:
      The newly generated RNG key.
    """
    if self.scope is None:
      raise ValueError("Can't use RNGs on unbound modules")
    return self.scope.make_rng(name)

  @traceback_util.api_boundary
  def bind(self,
           variables: VariableDict,
           *args,
           rngs: Optional[RNGSequences] = None,
           mutable: CollectionFilter = False):
    """Creates an interactive Module instance by binding variables and RNGs.

    ``bind`` provides an "interactive" instance of a Module directly without
    transforming a function with ``apply``. This is particalary useful for debugging
    and interactive use cases like notebooks where a function would limit the ability
    split up code into different cells.

    Once the variables (and optionally RNGs) are bound to a ``Module`` it becomes a
    stateful object. Note that idiomatic JAX is functional and therefore an interactive
    instance does not mix well well with vanilla JAX APIs. ``bind()`` should only be used
    for interactive experimentation, and in all other cases we strongly encourage
    to use ``apply()`` instead.

    Example::

      import jax
      import jax.numpy as jnp
      import flax.linen as nn

      class AutoEncoder(nn.Module):
        def setup(self):
          self.encoder = nn.Dense(3)
          self.decoder = nn.Dense(5)

        def __call__(self, x):
          return self.decoder(self.encoder(x))

      x = jnp.ones((16, 9))
      ae = AutoEncoder()
      variables = ae.init(jax.random.PRNGKey(0), x)
      model = ae.bind(variables)
      z = model.encoder(x)
      x_reconstructed = model.decoder(z)


    Args:
      variables: A dictionary containing variables keyed by variable
        collections. See :mod:`flax.core.variables` for more details
        about variables.
      *args: Named arguments (not used).
      rngs: a dict of PRNGKeys to initialize the PRNG sequences.
      mutable: Can be bool, str, or list. Specifies which collections should be
        treated as mutable:
          ``bool``: all/no collections are mutable.
          ``str``: The name of a single mutable collection.
          ``list``: A list of names of mutable collections.
    Returns:
      A copy of this instance with bound variables and RNGs.
    """
    del args
    scope = core.bind(variables, rngs=rngs, mutable=mutable)
    return self.clone(parent=scope)

  @traceback_util.api_boundary
  def apply(self,
            variables: VariableDict,
            *args,
            rngs: Optional[RNGSequences] = None,
            method: Optional[Callable[..., Any]] = None,
            mutable: CollectionFilter = False,
            capture_intermediates: Union[bool, Callable[['Module', str],
                                                        bool]] = False,
            **kwargs) -> Union[Any, Tuple[Any, FrozenVariableDict]]:
    """Applies a module method to variables and returns output and modified variables.

    Note that `method` should be set if one would like to call `apply` on a
    different class method than ``__call__``. For instance, suppose a
    Transformer modules has a method called `encode`, then the following calls
    `apply` on that method::

      model = Transformer()
      encoded = model.apply({'params': params}, x, method=Transformer.encode)

    If a function instance is provided, the unbound function is used. For
    instance, the example below is equivalent to the one above::

      encoded = model.apply({'params': params}, x, method=model.encode)

    Note ``method`` can also be a function that is not defined in
    ``Transformer``. In that case, the function should have at least one
    argument representing an instance of the Module class::

      def other_fn(instance, ...):
        instance.some_module_attr(...)
        ...

      model.apply({'params': params}, x, method=other_fn)

    Args:
      variables: A dictionary containing variables keyed by variable
        collections. See :mod:`flax.core.variables` for more details
        about variables.
      *args: Named arguments passed to the specified apply method.
      rngs: a dict of PRNGKeys to initialize the PRNG sequences.
        The "params" PRNG sequence is used to initialize parameters.
      method: A function to call apply on. This is generally a function in the
        module. If provided, applies this method. If not provided, applies the
        ``__call__`` method of the module.
      mutable: Can be bool, str, or list. Specifies which collections should be
               treated as mutable: ``bool``: all/no collections are mutable.
               ``str``: The name of a single mutable collection. ``list``: A
               list of names of mutable collections.
      capture_intermediates: If `True`, captures intermediate return values
        of all Modules inside the "intermediates" collection. By default only
        the return values of all ``__call__`` methods are stored. A function can
        be passed to change the filter behavior. The filter function takes
        the Module instance and method name and returns a bool indicating
        whether the output of that method invocation should be stored.
      **kwargs: Keyword arguments passed to the specified apply method.
    Returns:
      If ``mutable`` is False, returns output. If any collections are
      mutable, returns ``(output, vars)``, where ``vars`` are is a dict
      of the modified collections.
    """
    if method is None:
      method = self.__call__
    method = _get_unbound_fn(method)
    return apply(
        method, self,
        mutable=mutable, capture_intermediates=capture_intermediates
    )(variables, *args, **kwargs, rngs=rngs)

  @traceback_util.api_boundary
  def init_with_output(self,
                       rngs: Union[PRNGKey, RNGSequences],
                       *args,
                       method: Optional[Callable[..., Any]] = None,
                       mutable: CollectionFilter = DenyList('intermediates'),
                       **kwargs) -> Tuple[Any, FrozenVariableDict]:
    """Initializes a module method with variables and returns output and modified variables.

    Args:
      rngs: The rngs for the variable collections.
      *args: Named arguments passed to the init function.
      method: An optional method. If provided, applies this method. If not
        provided, applies the ``__call__`` method.
      mutable: Can be bool, str, or list. Specifies which collections should be
        treated as mutable: ``bool``: all/no collections are mutable.
        ``str``: The name of a single mutable collection. ``list``: A
        list of names of mutable collections. By default all collections
        except "intermediates" are mutable.
      **kwargs: Keyword arguments passed to the init function.
    Returns:
      `(output, vars)``, where ``vars`` are is a dict of the modified
      collections.
    """
    if not isinstance(rngs, dict):
      if not core.scope._is_valid_rng(rngs):
        raise errors.InvalidRngError(
            'RNGs should be of shape (2,) or KeyArray in Module '
            f'{self.__class__.__name__}, but rngs are: {rngs}')
      rngs = {'params': rngs}
    return self.apply(
        {}, *args, rngs=rngs, method=method, mutable=mutable, **kwargs)

  @traceback_util.api_boundary
  def init(self,
           rngs: Union[PRNGKey, RNGSequences],
           *args,
           method: Optional[Callable[..., Any]] = None,
           mutable: CollectionFilter = DenyList('intermediates'),
           **kwargs) -> FrozenVariableDict:
    """Initializes a module method with variables and returns modified variables.

    Jitting `init` initializes a model lazily using only the shapes of the
    provided arguments, and avoids computing the forward pass with actual
    values. Example::

      jit_init = jax.jit(SomeModule(...).init)
      jit_init(rng, jnp.ones(input_shape, jnp.float32))

    Args:
      rngs: The rngs for the variable collections.
      *args: Named arguments passed to the init function.
      method: An optional method. If provided, applies this method. If not
        provided, applies the ``__call__`` method.
      mutable: Can be bool, str, or list. Specifies which collections should be
        treated as mutable: ``bool``: all/no collections are mutable.
        ``str``: The name of a single mutable collection. ``list``: A
        list of names of mutable collections. By default all collections
        except "intermediates" are mutable.
      **kwargs: Keyword arguments passed to the init function.
    Returns:
      The initialized variable dict.
    """
    _, v_out = self.init_with_output(
        rngs, *args,
        method=method, mutable=mutable, **kwargs)
    return v_out

  @property
  def variables(self) -> VariableDict:
    """Returns the variables in this module."""
    if self.scope is None:
      raise ValueError("Can't access variables on unbound modules")
    return self.scope.variables()

  def get_variable(self, col: str, name: str, default: T = None) -> T:
    """Retrieves the value of a Variable.

    Args:
      col: the variable collection.
      name: the name of the variable.
      default: the default value to return if the variable does not exist in
        this scope.

    Returns:
      The value of the input variable, of the default value if the variable
      doesn't exist in this scope.
    """
    if self.scope is None:
      raise ValueError("Can't access variables on unbound modules")
    return self.scope.get_variable(col, name, default)

  def put_variable(self, col: str, name: str, value: Any):
    """Sets the value of a Variable.

    Args:
      col: the variable collection.
      name: the name of the variable.
      value: the new value of the variable.

    Returns:

    """
    if self.scope is None:
      raise ValueError("Can't access variables on unbound modules")
    return self.scope.put_variable(col, name, value)

  @overload
  def sow(self, col: str, name: str, value: Any) -> bool:
    ...

  @overload
  def sow(self, col: str, name: str, value: T,
          reduce_fn: Callable[[K, T], K] = tuple_reduce,
          init_fn: Callable[[], K] = tuple_init) -> bool:
    ...

  def sow(self, col: str, name: str, value: T,
          reduce_fn: Callable[[K, T], K] = tuple_reduce,
          init_fn: Callable[[], K] = tuple_init) -> bool:
    """Stores a value in a collection.

    Collections can be used to collect intermediate values without
    the overhead of explicitly passing a container through each Module call.

    If the target collection is not mutable `sow` behaves like a no-op
    and returns `False`.

    Example::

      import jax
      import jax.numpy as jnp
      import flax.linen as nn

      class Foo(nn.Module):
        @nn.compact
        def __call__(self, x):
          h = nn.Dense(4)(x)
          self.sow('intermediates', 'h', h)
          return nn.Dense(2)(h)

      x = jnp.ones((16, 9))
      model = Foo()
      variables = model.init(jax.random.PRNGKey(0), x)
      y, state = model.apply(variables, x, mutable=['intermediates'])
      print(state['intermediates'])  # {'h': (...,)}

    By default the values are stored in a tuple and each stored value
    is appended at the end. This way all intermediates can be tracked when
    the same module is called multiple times. Alternatively, a custom
    init/reduce function can be passed::

      class Foo2(nn.Module):
        @nn.compact
        def __call__(self, x):
          init_fn = lambda: 0
          reduce_fn = lambda a, b: a + b
          self.sow('intermediates', 'h', x,
                   init_fn=init_fn, reduce_fn=reduce_fn)
          self.sow('intermediates', 'h', x * 2,
                   init_fn=init_fn, reduce_fn=reduce_fn)
          return x

      model = Foo2()
      variables = model.init(jax.random.PRNGKey(0), x)
      y, state = model.apply(variables, jnp.ones((1, 1)), mutable=['intermediates'])
      print(state['intermediates'])  # ==> {'h': [[3.]]}

    Args:
      col: The name of the variable collection.
      name: The name of the variable.
      value: The value of the variable.
      reduce_fn: The function used to combine the existing value with
        the new value. The default is to append the value to a tuple.
      init_fn: For the first value stored, `reduce_fn` will be passed
        the result of `init_fn` together with the value to be stored.
        The default is an empty tuple.

    Returns:
      `True` if the value has been stored successfully, `False` otherwise.
    """
    if self.scope is None:
      raise ValueError("Can't store variables on unbound modules")
    if not self.scope.is_mutable_collection(col):
      return False
    if self.scope.has_variable(col, name):
      xs = self.scope.get_variable(col, name)
    else:
      self.scope.reserve(name)
      self._state.children[name] = col
      xs = init_fn()
    xs = reduce_fn(xs, value)
    self.scope.put_variable(col, name, xs)
    return True

  def tabulate(
    self, 
    rngs: Union[PRNGKey, RNGSequences],
    *args,
    method: Optional[Callable[..., Any]] = None,
    mutable: CollectionFilter = True,
    depth: Optional[int] = None,
    output_methods: Optional[Union[Sequence[str], Set[str]]] = None,
    **kwargs) -> str:
    """Creates a summary of the Module represented as a table.

    This method has the same signature as `init`, but instead of returning
    the variables, it returns the string summarizing the Module in a table.
    `tabulate` uses `jax.eval_shape` to run the forward computation without
    consuming any FLOPs or allocating memory. 
    
    Example::

      import jax
      import jax.numpy as jnp
      import flax.linen as nn

      class Foo(nn.Module):
          @nn.compact
          def __call__(self, x):
              h = nn.Dense(4)(x)
              return nn.Dense(2)(h)

      x = jnp.ones((16, 9))

      print(Foo().tabulate(jax.random.PRNGKey(0), x))
    

    This gives the following output::
      
                         Foo Summary                    
      ┏━━━━━━━━━┳━━━━━━━━━━━━━━━┳━━━━━━━━━━━━━━━━━━━━━━┓
      ┃ path    ┃ outputs       ┃ params               ┃
      ┡━━━━━━━━━╇━━━━━━━━━━━━━━━╇━━━━━━━━━━━━━━━━━━━━━━┩
      │ Inputs  │ float32[16,9] │                      │
      ├─────────┼───────────────┼──────────────────────┤
      │ Dense_0 │ float32[16,4] │ bias: float32[4]     │
      │         │               │ kernel: float32[9,4] │
      │         │               │                      │
      │         │               │ 40 (160 B)           │
      ├─────────┼───────────────┼──────────────────────┤
      │ Dense_1 │ float32[16,2] │ bias: float32[2]     │
      │         │               │ kernel: float32[4,2] │
      │         │               │                      │
      │         │               │ 10 (40 B)            │
      ├─────────┼───────────────┼──────────────────────┤
      │ Foo     │ float32[16,2] │                      │
      ├─────────┼───────────────┼──────────────────────┤
      │         │         Total │ 50 (200 B)           │
      └─────────┴───────────────┴──────────────────────┘
                                                        
                Total Parameters: 50 (200 B)

    **Note**: rows order in the table does not represent execution order, 
    instead it aligns with the order of keys in `variables` which are sorted 
    alphabetically.

    Args:
      rngs: The rngs for the variable collections.
      *args: The arguments to the forward computation.
      method: An optional method. If provided, applies this method. If not
        provided, applies the ``__call__`` method.
      mutable: Can be bool, str, or list. Specifies which collections should be
        treated as mutable: ``bool``: all/no collections are mutable.
        ``str``: The name of a single mutable collection. ``list``: A
        list of names of mutable collections. By default all collections
        except 'intermediates' are mutable.
      depth: controls how many submodule deep the summary can go. By default its 
        `None` which means no limit. If a submodule is not shown because of the 
        depth limit, its parameter count and bytes will be added to the row of 
        its first shown ancestor such that the sum of all rows always adds up to 
        the total number of parameters of the Module.
      output_methods: Method names in the `intermediates` collection that should be
        included as outputs in the summary. The `'__call__'` method is always included.
      **kwargs: keyword arguments to pass to the forward computation.

    Returns:
      A string summarizing the Module.
    """

    tabulate_fn = summary.tabulate(self, rngs, method=method, mutable=mutable, 
                           depth=depth, output_methods=output_methods)
    return tabulate_fn(*args, **kwargs)
    

def merge_param(name: str, a: Optional[T], b: Optional[T]) -> T:
  """Merges construction and call time argument.

  This is a utility for supporting the pattern where a Module hyper parameter
  can be passed to ``__init__`` or ``__call__``.

  Example::

    class Foo(nn.Module):
      train: Optional[bool] = None

      def __call__(self, train: Optional[bool] = None):
        train = nn.merge_param('train', self.train, train)

  An error is thrown when both arguments are `None` or both values are not `None`.

  Args:
    name: the name of the parameter. Used for error messages.
    a: option a
    b: option b
  Returns:
    a or b whichever is not `None`.

  """
  if a is None and b is None:
    raise ValueError(f'Parameter "{name}" must be passed to the constructor or at call time.')
  if a is not None and b is not None:
    raise ValueError(f'Parameter "{name}" was passed to the constructor and at call time.'
                     ' Should be passed just once.')
  if a is None:
    assert b is not None
    return b
  return a


@traceback_util.api_boundary
def apply(fn: Callable[..., Any], module: Module,
          mutable: CollectionFilter = False,
          capture_intermediates: Union[bool, Callable[[Module, str], bool]] = False) -> Callable[..., Any]:
  """Creates an apply function to call ``fn`` with a bound module.

  Unlike ``Module.apply`` this function returns a new function with the signature
  ``(variables, *args, rngs=None, **kwargs) -> T`` where `T` is the return type
  of ``fn``. If ``mutable`` is not ``False`` the return type is a tuple where the
  second item is a ``FrozenDict`` with the mutated variables.

  The apply function that is returned can be directly composed with
  JAX transformations like ``jax.jit``::

    def f(foo, x):
      z = foo.encode(x)
      y = foo.decode(z)
      # ...
      return y

    foo = Foo()
    f_jitted = jax.jit(nn.apply(f, foo))
    f_jitted(variables, x)

  Args:
    fn: The function that should be applied. The first argument passed will
      be an module instance of the ``module`` with variables and RNGs bound
      to it.
    module: The ``Module`` that will be used to bind variables and RNGs to.
      The ``Module`` passed as the first argument to ``fn`` will be a clone
      of module.
    mutable: Can be bool, str, or list. Specifies which collections should be
      treated as mutable: ``bool``: all/no collections are mutable.
      ``str``: The name of a single mutable collection. ``list``: A
      list of names of mutable collections.
    capture_intermediates: If `True`, captures intermediate return values
      of all Modules inside the "intermediates" collection. By default only
      the return values of all `__call__` methods are stored. A function can
      be passed to change the filter behavior. The filter function takes
      the Module instance and method name and returns a bool indicating
      whether the output of that method invocation should be stored.
  Returns:
    The apply function wrapping ``fn``.
  """
  @functools.wraps(fn)
  def scope_fn(scope, *args, **kwargs):
    _context.capture_stack.append(capture_intermediates)
    try:
      return fn(module.clone(parent=scope), *args, **kwargs)
    finally:
      _context.capture_stack.pop()

  if capture_intermediates is True:  # pylint: disable=g-bool-id-comparison
    capture_intermediates = capture_call_intermediates
  if capture_intermediates:
    mutable = union_filters(mutable, 'intermediates')
  return core.apply(scope_fn, mutable=mutable)


@traceback_util.api_boundary
def init_with_output(fn: Callable[..., Any], module: Module,
                     mutable: CollectionFilter = DenyList('intermediates'),
                     ) -> Callable[..., Tuple[Any, FrozenVariableDict]]:
  """Creates an init function to call ``fn`` with a bound module that also returns the function outputs.

  Unlike ``Module.init_with_output`` this function returns a new function with the signature
  ``(rngs, *args, **kwargs) -> (T, variables)`` where `T` is the return type of ``fn``.
  The rngs can be a dict of PRNGKeys or a single ```PRNGKey`` which is
  equivalent to passing a dict with one PRNGKey with the name "params".

  The init function that is returned can be directly composed with
  JAX transformations like ``jax.jit``::

    def f(foo, x):
      z = foo.encode(x)
      y = foo.decode(z)
      # ...
      return y

    foo = Foo()
    f_jitted = jax.jit(nn.init_with_output(f, foo))
    y, variables = f_jitted(rng, x)

  Args:
    fn: The function that should be applied. The first argument passed will
      be an module instance of the ``module`` with variables and RNGs bound
      to it.
    module: The ``Module`` that will be used to bind variables and RNGs to.
      The ``Module`` passed as the first argument to ``fn`` will be a clone
      of module.
    mutable: Can be bool, str, or list. Specifies which collections should be
      treated as mutable: ``bool``: all/no collections are mutable.
      ``str``: The name of a single mutable collection. ``list``: A
      list of names of mutable collections. By default all collections
      except "intermediates" are mutable.
  Returns:
    The init function wrapping ``fn``.
  """
  @functools.wraps(fn)
  def scope_fn(scope, *args, **kwargs):
    return fn(module.clone(parent=scope), *args, **kwargs)
  return core.init(scope_fn, mutable=mutable)


@traceback_util.api_boundary
def init(fn: Callable[..., Any], module: Module,
         mutable: CollectionFilter = DenyList('intermediates'),
         ) -> Callable[..., FrozenVariableDict]:
  """Creates an init function to call ``fn`` with a bound module.

  Unlike ``Module.init`` this function returns a new function with the signature
  ``(rngs, *args, **kwargs) -> variables``.
  The rngs can be a dict of PRNGKeys or a single ```PRNGKey`` which is
  equivalent to passing a dict with one PRNGKey with the name "params".

  The init function that is returned can be directly composed with
  JAX transformations like ``jax.jit``::

    def f(foo, x):
      z = foo.encode(x)
      y = foo.decode(z)
      # ...
      return y

    foo = Foo()
    f_jitted = jax.jit(nn.init(f, foo))
    variables = f_jitted(rng, x)

  Args:
    fn: The function that should be applied. The first argument passed will
      be an module instance of the ``module`` with variables and RNGs bound
      to it.
    module: The ``Module`` that will be used to bind variables and RNGs to.
      The ``Module`` passed as the first argument to ``fn`` will be a clone
      of module.
    mutable: Can be bool, str, or list. Specifies which collections should be
      treated as mutable: ``bool``: all/no collections are mutable.
      ``str``: The name of a single mutable collection. ``list``: A
      list of names of mutable collections. By default all collections
      except "intermediates" are mutable.
  Returns:
    The init function wrapping ``fn``.
  """
  init_fn = init_with_output(fn, module, mutable)
  @functools.wraps(init_fn)
  def init_wrapper(*args, **kwargs):
    return init_fn(*args, **kwargs)[1]
  return init_wrapper<|MERGE_RESOLUTION|>--- conflicted
+++ resolved
@@ -20,14 +20,8 @@
 import inspect
 import threading
 import typing
-<<<<<<< HEAD
-from typing import (Any, Callable, Dict, Iterable, List, Optional, Sequence,
-                    Set, Tuple, Type, TypeVar, Union, overload)
-from typing_extensions import dataclass_transform  # pytype: disable=not-supported-yet
-=======
->>>>>>> ef6bf405
 import weakref
-from typing import (Any, Callable, Dict, Generic, Iterable, List, Optional,
+from typing import (Any, Callable, Dict, Iterable, List, Optional,
                     Sequence, Set, Tuple, Type, TypeVar, Union, overload)
 
 import jax
@@ -39,18 +33,11 @@
                   traverse_util)
 from flax.core import Scope
 from flax.core.frozen_dict import FrozenDict
-<<<<<<< HEAD
-from flax.core.scope import (CollectionFilter, DenyList, FrozenVariableDict,  # pylint: disable=g-multiple-import
-                             Variable, VariableDict, union_filters)
-from flax.linen import summary 
-import jax
-=======
 from flax.core.scope import (  # pylint: disable=g-multiple-import
     CollectionFilter, DenyList, FrozenVariableDict, Variable, VariableDict,
     union_filters)
 from flax.linen import summary 
 
->>>>>>> ef6bf405
 
 
 traceback_util.register_exclusion(__file__)
