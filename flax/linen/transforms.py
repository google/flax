# Copyright 2022 The Flax Authors.
#
# Licensed under the Apache License, Version 2.0 (the "License");
# you may not use this file except in compliance with the License.
# You may obtain a copy of the License at
#
#     http://www.apache.org/licenses/LICENSE-2.0
#
# Unless required by applicable law or agreed to in writing, software
# distributed under the License is distributed on an "AS IS" BASIS,
# WITHOUT WARRANTIES OR CONDITIONS OF ANY KIND, either express or implied.
# See the License for the specific language governing permissions and
# limitations under the License.

"""JAX transformations on Modules.

Jax functional transformations operate on pure functions.
Flax extends these transformations to also operate on Module's which
have stateful variables and PRNG sequences. We refer to these extended
versions as "lifted transformations".

A lifted transformation can be applied to a ``Module`` class or a
function that takes a ``Module`` instance as its first argument.
"""
from typing import Any, Type, Callable, Union, Mapping, Optional, TypeVar, Iterable, Sequence, Tuple

import dataclasses
import functools
import inspect
from flax import errors
from flax import traceback_util
from flax.core import lift, Scope
from flax.linen.module import Module
from flax.linen.module import Variable
from flax.linen.module import wrap_method_once
from flax.linen import module as linen_module
from flax import struct
import jax

traceback_util.register_exclusion(__file__)

# Utils
# -----------------------------------------------------------------------------
def clean_clone(x):
  """Remove scopes and tracers from children."""
  if isinstance(x, Module):
    object.__setattr__(
        x, 'children',
        {k: clean_clone(v) for k, v in x.children.items()})
    object.__setattr__(x, 'scope', None)
  return x


@struct.dataclass
class VariablePlaceholder:
  """Used to mark Variables in a JAX-compatible way when lifting arguments."""
  collection: str = struct.field(pytree_node=False)
  name: str = struct.field(pytree_node=False)
  id: int = struct.field(pytree_node=False)


@struct.dataclass
class InstancePlaceholder:
  """Marks module instances in a JAX-compatible way when lifting arguments."""
  cls: type = struct.field(pytree_node=False)
  attrs: dict = struct.field(pytree_node=False)
  id: int = struct.field(pytree_node=False)


def _memoize_by_id(fn, refs):
  """Memoization by module/variable id to handle aliasing in traversal."""
  @functools.wraps(fn)
  def wrapped_fn(x):
    nonlocal refs
    if isinstance(x, (VariablePlaceholder, InstancePlaceholder)):
      x_id = x.id
    else:
      x_id = id(x)
    if x_id not in refs:
      refs[x_id] = fn(x)
    else:
      pass
    return refs[x_id]
  return wrapped_fn


def get_module_scopes(module, args=None, kwargs=None):
  """Get all scopes on module, including constructor Module arguments.

  To properly functionalize a Module that has other bound Modules passed in
  "from the outside" as dataclass attributes, we need to traverse all dataclass
  fields to find the Scopes associated with the Module.  Additionally, because
  we allow Modules to be passed inside pytrees on the dataclass attributes, we
  must traverse all dataclass attributes as pytrees to find all Modules.  We
  additionally handle lifting Variables (which are just references to data in
  particular scopes) and Module instances that are passed as arguments to
  methods.

  Args:
    module: a bound flax Module.
    args: an *args list possibly containing Variables or Module instances
      referencing a scope.
    kwargs: a **kwargs dict possibly containing Variables or Module instances
      referencing a scope.

  Returns:
    A list of all functional-core Scopes bound on self and inside dataclass
    fields as well as any Scopes passed via argument Variables, an updated args
    list, and an updated kwargs dict that have both had Variables replaced with
    VariablePlaceholders and Module instances replaced with InstancePlaceholders
    that are compatible with jax functions.
  """
  scopes = []
  refs = {}
  # Gather scopes associated with Variables and Module instances passed as
  # positional and keyword arguments.
  @functools.partial(_memoize_by_id, refs=refs)
  def get_arg_scope(x):
    nonlocal scopes
    if isinstance(x, Variable) and isinstance(x.scope, Scope):
      scopes.append(x.scope)
      return VariablePlaceholder(x.collection, x.name, id(x))
    elif isinstance(x, Module) and isinstance(x.scope, Scope):
      x._try_setup(shallow=True)  # pylint: disable=protected-access
      scopes.append(x.scope)
      attrs = {f.name: getattr(x, f.name)
          for f in dataclasses.fields(x) if f.name != 'parent' and f.init}
      attrs = jax.tree_map(get_arg_scope, attrs)
      return InstancePlaceholder(x.__class__, attrs, id(x))
    return x
  new_args, new_kwargs = jax.tree_map(get_arg_scope, (args, kwargs))

  # Gather scopes in Variables and Submodules passed as Module attributes.
  @functools.partial(_memoize_by_id, refs=refs)
  def get_scopes(module):
    nonlocal scopes
    module._try_setup(shallow=True)  # pylint: disable=protected-access
    def get_scopes_inner(x):
      nonlocal scopes
      if isinstance(x, Module) and isinstance(x.scope, Scope):
        get_scopes(x)
      elif isinstance(x, Variable) and isinstance(x.scope, Scope):
        scopes.append(x.scope)
    attrs = {f.name: getattr(module, f.name)
             for f in dataclasses.fields(module) if f.name != 'parent' and f.init}
    jax.tree_map(get_scopes_inner, attrs)
    scopes.append(module.scope)
  get_scopes(module)
  return scopes, new_args, new_kwargs


def set_module_scopes(module, args, kwargs, scopes):
  """Set all scopes on module, including those on Modules in dataclass fields.

  To properly functionalize a Module we must also "rehydrate" it with Scopes
  from `get_module_scopes`.  We need to set scopes not just on the Module but
  also on any Module living inside dataclass attributes or even pytrees in its
  dataclass attributes.  We additionally handle restoring Variables and Module
  instances from their placeholders in the method positional and keyword
  arguments.  The order of traversal through this method is the same as in
  `get_module_scopes`, guaranteeing the correct Scopes are applied to each
  Module.

  Args:
    module: a flax Module.
    args: an *args list possibly containing VariablePlaceholder or
      InstancePlaceholder members.
    kwargs: a **kwargs dict possibly containing VariablePlaceholder or
      InstancePlaceholder members.
    scopes: a list of Scopes corresponding to this Module and its arguments that
      was created by the `get_module_scopes` function.

  Returns:
    A copy of the module with it and its attributes bound to the scopes passed
    to this function, an updated args list, and an updated kwargs dict with
    updated Variable and Module instance references.
  """
  idx = 0
  refs = {}
  # Set scopes associated with Variables and Module instances passed as
  # positional and keyword arguments.
  @functools.partial(_memoize_by_id, refs=refs)
  def set_arg_scope(x):
    nonlocal idx
    if isinstance(x, VariablePlaceholder):
      new_x = Variable(scope=scopes[idx], collection=x.collection, name=x.name)
      idx += 1
      return new_x
    elif isinstance(x, InstancePlaceholder):
      instance_scope = scopes[idx]
      idx += 1
      instance_attrs = jax.tree_map(set_arg_scope, x.attrs)
      return x.cls(parent=instance_scope, **instance_attrs)
    return x
  is_placeholder = lambda x: isinstance(x, (VariablePlaceholder, InstancePlaceholder))
  new_args, new_kwargs = jax.tree_map(set_arg_scope,
                                      (args, kwargs),
                                      is_leaf=is_placeholder)

  # set scopes in Variables and Submodules passed as Module attributes
  @functools.partial(_memoize_by_id, refs=refs)
  def set_scopes(module):
    nonlocal idx
    def set_scopes_inner(x):
      nonlocal idx
      if isinstance(x, Module) and isinstance(x.scope, Scope):
        return set_scopes(x)
      elif isinstance(x, Variable) and isinstance(x.scope, Scope):
        new_x = Variable(scope=scopes[idx],
                         collection=x.collection,
                         name=x.name)
        idx += 1
        return new_x
      else:
        return x
    attrs = {f.name: getattr(module, f.name)
             for f in dataclasses.fields(module) if f.name != 'parent' and f.init}
    new_attrs = jax.tree_map(set_scopes_inner, attrs)
    new_module = module.clone(parent=scopes[idx], **new_attrs)
    idx += 1
    return new_module
  new_module = set_scopes(module)
  assert len(scopes) == idx, f'scope list mismatch {len(scopes)} != {idx}'
  return new_module, new_args, new_kwargs


def _test_transformed_return_values(tree, method_name):
  """Tests whether the return value contains any Modules or Variables."""
  impure = any(map(lambda x: isinstance(x, (Module, Variable)),
                   jax.tree_leaves(tree)))
  if impure:
    raise errors.TransformedMethodReturnValueError(method_name)


# Class lifting
# -----------------------------------------------------------------------------
def module_class_lift_transform(
    transform,
    module_class,
    *trafo_args,
    methods=None,
    **trafo_kwargs):
  # TODO(levskaya): find nicer argument convention for multi-method case?

  # Prepare per-method transform args, kwargs.
  if methods is None:
    # Default case, just transform __call__
    class_trafo_args = {'__call__': (trafo_args, trafo_kwargs)}
  elif isinstance(methods, (list, tuple)):
    # Transform every method in methods with given args, kwargs.
    class_trafo_args = {m: (trafo_args, trafo_kwargs) for m in methods}
  elif isinstance(methods, dict):
    # Pass different trafo args per each method.
    class_trafo_args = {k: ((), v) for k, v in methods.items()}
  else:
    raise ValueError("transform methods argument must be None, tuple, list, or dict.")

  # Handle partially initialized module class constructors.
  if (isinstance(module_class, functools.partial) and
      issubclass(module_class.func, Module)):
    partial_object = module_class
    module_class = module_class.func
  else:
    partial_object = None

  def create_trans_fn(fn_name, fn_trafo_args):
    # get existing unbound method from class
    fn = getattr(module_class, fn_name)
    trafo_args, trafo_kwargs = fn_trafo_args
    # we need to create a scope-function from our class for the given method
    @functools.wraps(fn)
    def wrapped_fn(self, *args, **kwargs):
      # make a scope-function to transform
      def core_fn(scopes, *args, **kwargs):
        # make a clone of self using its arguments
        attrs = {f.name: getattr(self, f.name)
                 for f in dataclasses.fields(self) if f.name != 'parent' and f.init}
        # we reference module_class, not self.__class__ to avoid infinite loop
        cloned = module_class(parent=None, **attrs)
        cloned, args, kwargs = set_module_scopes(cloned, args, kwargs, scopes)
        object.__setattr__(cloned, '_state', self._state.export())  # pylint: disable=protected-access
        res = fn(cloned, *args, **kwargs)
        self._state.reimport(cloned._state)  # pylint: disable=protected-access
        _test_transformed_return_values(res, fn_name)
        return res
      # here we apply the given lifting transform to the scope-ingesting fn
      trafo_fn = transform(core_fn, *trafo_args, **trafo_kwargs)
      module_scopes, args, kwargs = get_module_scopes(self, args, kwargs)
      ret = trafo_fn(module_scopes, *args, **kwargs)
      return ret
    return wrapped_fn
  transformed_fns = {fn_name: create_trans_fn(fn_name, fn_trafo_args)
                     for fn_name, fn_trafo_args in class_trafo_args.items()}
  # construct new dynamic class w. transformed methods
  transformed_cls = type(
      transform.__name__.capitalize() + module_class.__name__,
      (module_class,),
      transformed_fns)
  # Handle partially initialized module class constructors.
  if partial_object is not None:
    transformed_cls = functools.partial(transformed_cls,
                                        *partial_object.args,
                                        **partial_object.keywords)
  return transformed_cls


# Function lifting as decorator on methods __inside__ class definition.
# -----------------------------------------------------------------------------
def decorator_lift_transform(transform, class_fn, *trafo_args,
                             multi_scope=True, **trafo_kwargs):
  # Due to the ordering of method decorators, we must wrap the class_fn
  # with the module state management wrapper first to maintain Module state correctly.
  prewrapped_fn = wrap_method_once(class_fn)
  @functools.wraps(prewrapped_fn)
  def wrapped_fn(self, *args, **kwargs):
    # make a scope-function to transform
    def core_fn(scopes, *args, **kwargs):
      if not multi_scope:
        scopes = [scopes]
      cloned, args, kwargs = set_module_scopes(self, args, kwargs, scopes)
      object.__setattr__(cloned, '_state', self._state.export())  # pylint: disable=protected-access
      res = prewrapped_fn(cloned, *args, **kwargs)
      self._state.reimport(cloned._state)  # pylint: disable=protected-access
      _test_transformed_return_values(res, getattr(class_fn, '__name__', None))
      return res
    # here we apply the given lifting transform to the scope-ingesting fn
    trafo_fn = transform(core_fn, *trafo_args, **trafo_kwargs)
    module_scopes, args, kwargs = get_module_scopes(self, args, kwargs)
    if not multi_scope:
      if len(module_scopes) != 1:
        # TODO transforms like jvp & vjp have args that follow the pytree
        # structure of scopes. The user doesn't explicitly control shared
        # modules passed as arguments to methods or as attributes to Module
        # constructors. Therefore, there is no obvious API for specifying
        # arguments per lifted Module.
        raise NotImplementedError(
            "This transform does not yet support"
            " Modules that include other Modules passed as arguments.")
      module_scopes = module_scopes[0]
    return trafo_fn(module_scopes, *args, **kwargs)
  return wrapped_fn


# Utility to wrap a class or to use as decorator in def of class method.
# -----------------------------------------------------------------------------

TransformTarget = Union[Type[Module], Callable[..., Any]]
Target = TypeVar('Target', bound=TransformTarget)


def _is_module_class(target: TransformTarget) -> bool:
  return (inspect.isclass(target) and issubclass(target, Module)
      or (isinstance(target, functools.partial)) and _is_module_class(target.func))


def lift_transform(transform, target, *trafo_args, methods=None, **trafo_kwargs):
  """Applies to class or as a decorator on class fns."""
  if _is_module_class(target):
    return module_class_lift_transform(
        transform, target, *trafo_args, methods=methods, **trafo_kwargs)
  # we presume this is being used as a function decorator in class definition
  elif callable(target):
    return decorator_lift_transform(
        transform, target, *trafo_args, **trafo_kwargs)
  else:
    raise ValueError(
        'Can only transform a Module subclass or decorate a function'
        ' in class definition.')


def lift_direct_transform(transform, target: Callable[..., Any], mdl: Module,
                          *args, multi_scope=True, **kwargs):
  if _is_module_class(target):
    raise ValueError(
        f'The {transform.__name__} transform can only be applied on a Module method.'
        ' That is function that takes a Module instance as its first arg.')
  elif callable(target):
    aug_transform = lambda fn: functools.partial(transform, fn)
    return decorator_lift_transform(
        aug_transform, target, multi_scope=multi_scope)(mdl, *args, **kwargs)
  else:
    raise ValueError(
        'transform target must be callable')


def vmap(target: Target,
         variable_axes: Mapping[lift.CollectionFilter, lift.InOutAxis] = {},
         split_rngs: Mapping[lift.PRNGSequenceFilter, bool] = {},
         in_axes=0, out_axes=0,
         axis_size: Optional[int] = None,
         axis_name: Optional[str] = None,
         methods=None) -> Target:
  """A lifted version of ``jax.vmap``.

  See ``jax.vmap`` for the unlifted batch transform in Jax.

  ``vmap`` can be used to add a batch axis to a ``Module``.
  For example we could create a version of ``Dense`` with
  a batch axis that does not share parameters::

    BatchDense = nn.vmap(
        nn.Dense,
        in_axes=0, out_axes=0,
        variable_axes={'params': 0},
        split_rngs={'params': True})

  By using ``variable_axes={'params': 0}``, we indicate that the
  parameters themselves are mapped over and therefore not shared along
  the mapped axis. Consequently, we also split the 'params' RNG,
  otherwise the parameters would be initialized identically along
  the mapped axis.

  Similarly, ``vmap`` could be use to add a batch axis with parameter
  sharing::

    BatchFoo = nn.vmap(
        Foo,
        in_axes=0, out_axes=0,
        variable_axes={'params': None},
        split_rngs={'params': False})

  Here we use ``variable_axes={'params': None}`` to indicate the parameter
  variables are shared along the mapped axis. Consequently, the 'params'
  RNG must also be shared.

  Args:
    target: a ``Module`` or a function taking a ``Module``
      as its first argument.
    variable_axes: the variable collections that are lifted into the
      batching transformation. Use `None` to indicate a broadcasted
      collection or an integer to map over an axis.
    split_rngs: Split PRNG sequences will be different for each index
      of the batch dimension. Unsplit PRNGs will be broadcasted.
    in_axes: Specifies the mapping of the input arguments (see `jax.vmap`).
    out_axes: Specifies the mapping of the return value (see `jax.vmap`).
    axis_size: Specifies the size of the batch axis. This only needs
      to be specified if it cannot be derived from the input arguments.
    axis_name: Specifies a name for the batch axis. Can be used together
      with parallel reduction primitives (e.g. `jax.lax.pmean`,
      `jax.lax.ppermute`, etc.)
  """
  return lift_transform(
      lift.vmap, target, variable_axes, split_rngs,
      methods=methods,
      in_axes=in_axes, out_axes=out_axes,
      axis_size=axis_size, axis_name=axis_name)


def jit(target: Target,
        variables: lift.CollectionFilter = True,
        rngs: lift.PRNGSequenceFilter = True,
        static_argnums: Union[int, Iterable[int]] = (),
        donate_argnums: Union[int, Iterable[int]] = (),
        device=None,
        backend: Union[str, None] = None,
        methods=None) -> Target:
  """Lifted version of ``jax.jit``.

  Args:
    target: a ``Module`` or a function taking a ``Module``
      as its first argument.
    variables: The variable collections that are lifted. By default all
      collections are lifted.
    rngs: The PRNG sequences that are lifted. By default all PRNG sequences
      are lifted.
    static_argnums: An int or collection of ints specifying which positional
      arguments to treat as static (compile-time constant). Operations that only
      depend on static arguments will be constant-folded in Python (during
      tracing), and so the corresponding argument values can be any Python
      object. Static arguments should be hashable, meaning both ``__hash__`` and
      ``__eq__`` are implemented, and immutable. Calling the jitted function
      with different values for these constants will trigger recompilation. If
      the jitted function is called with fewer positional arguments than
      indicated by ``static_argnums`` then an error is raised. Arguments that
      are not arrays or containers thereof must be marked as static.
      Defaults to ().
    device: This is an experimental feature and the API is likely to change.
      Optional, the Device the jitted function will run on. (Available devices
      can be retrieved via :py:func:`jax.devices`.) The default is inherited from
      XLA's DeviceAssignment logic and is usually to use ``jax.devices()[0]``.
    backend: a string representing the XLA backend: ``'cpu'``, ``'gpu'``, or
      ``'tpu'``.
    donate_argnums: Specify which arguments are "donated" to the computation.
      It is safe to donate arguments if you no longer need them once the
      computation has finished. In some cases XLA can make use of donated
      buffers to reduce the amount of memory needed to perform a computation,
      for example recycling one of your input buffers to store a result. You
      should not reuse buffers that you donate to a computation, JAX will raise
      an error if you try to.

  Returns:
    A wrapped version of target, set up for just-in-time compilation.
  """
  return lift_transform(
      lift.jit, target,
      variables=variables, rngs=rngs,
      static_argnums=static_argnums,
      donate_argnums=donate_argnums,
      device=device,
      backend=backend,
      methods=methods)


def checkpoint(target: Target,
        variables: lift.CollectionFilter = True,
        rngs: lift.PRNGSequenceFilter = True,
        concrete: bool = False,
        prevent_cse: bool = True,
        policy: Optional[Callable[..., bool]] = None,
        methods=None) -> Target:
  """Lifted version of ``jax.checkpoint``.

  This function is aliased to ``lift.remat`` just like ``jax.remat``.

  Args:
    target: a ``Module`` or a function taking a ``Module``
      as its first argument. intermediate computations will be
      re-computed when computing gradients for the target.
    variables: The variable collections that are lifted. By default all
      collections are lifted.
    rngs: The PRNG sequences that are lifted. By default all PRNG sequences
      are lifted.
    concrete: Optional, boolean indicating whether ``fun`` may involve
      value-dependent Python control flow (default False). Support for such
      control flow is optional, and disabled by default, because in some
      edge-case compositions with :func:`jax.jit` it can lead to some extra
      computation.
    prevent_cse: Optional, boolean indicating whether to prevent common
      subexpression elimination (CSE) optimizations in the HLO generated from
      differentiation. This CSE prevention has costs because it can foil other
      optimizations, and because it can incur high overheads on some backends,
      especially GPU. The default is True because otherwise, under a ``jit`` or
      ``pmap``, CSE can defeat the purpose of this decorator. But in some
      settings, like when used inside a ``scan``, this CSE prevention mechanism
      is unnecessary, in which case ``prevent_cse`` should be set to False.
    policy: Experimental checkpoint policy, see ``jax.checkpoint``.
  Returns:
    A wrapped version of ``target``. When computing gradients intermediate
    computations will be re-computed on the backward pass.
  """
  return lift_transform(
      lift.checkpoint, target,
      variables=variables, rngs=rngs, concrete=concrete,
      prevent_cse=prevent_cse, policy=policy,
      methods=methods)


remat = checkpoint


def remat_scan(target: Target,
               lengths: Sequence[int] = (),
               policy: Optional[Callable[..., bool]] = None,
               variable_broadcast: lift.CollectionFilter = False,
               variable_carry: lift.CollectionFilter = False,
               variable_axes: Mapping[lift.CollectionFilter, lift.InOutScanAxis] = {True: 0},
               split_rngs: Mapping[lift.PRNGSequenceFilter, bool] = {True: True}) -> Target:
  """Combines remat and scan for memory efficiency and constant time compilation.

  ``remat_scan`` allows for constant compile times and sublinear
  memory usage with respect to model depth. At a small constant
  penalty. This is typically beneficial for very deep models.

  Example::

    class BigModel(nn.Module):
      @nn.compact
      def __call__(self, x):
        DenseStack = nn.remat_scan(nn.Dense, lengths=(10, 10))
        # 100x dense with O(sqrt(N)) memory for gradient computation
        return DenseStack(8, name="dense_stack")(x)

  Args:
    target: a ``Module`` or a function taking a ``Module``
      as its first argument.
    lengths: number of loop iterations at the given level. The total
      number of iterations `n = prod(lengths)`. each loop is rematerialized.
      This way the memory consumption is proportional to `n^(1 / d)` where `d = len(lengths)`.
      Minimal memory consumptions requires tuning the lengths such that the same amount of memory
      is consumed at each level of the nested loop.
    variable_broadcast: Specifies the broadcasted variable collections.
      A broadcasted variable should not depend on any computation that cannot be lifted out of the loop.
      This is typically used to define shared parameters inside the fn.
    variable_carry: Specifies the variable collections that are carried through the loop.
      Mutations to these variables are carried to the next iteration and will be preserved
      when the scan finishes.
    variable_axes: the variable collections that are scanned over.
    split_rngs: Split PRNG sequences will be different for each loop iterations.
      If split is False the PRNGs will be the same across iterations.
  Returns:
    A wrapped version of ``target`` that repeats itself prod(lengths) times.
  """
  return lift_transform(
      lift.remat_scan, target,
      lengths=lengths,
      variable_broadcast=variable_broadcast,
      variable_carry=variable_carry,
      variable_axes=variable_axes,
      split_rngs=split_rngs,
      policy=policy,
  )


def scan(target: Target,
         variable_axes: Mapping[lift.CollectionFilter, lift.InOutScanAxis] = {},
         variable_broadcast: lift.CollectionFilter = False,
         variable_carry: lift.CollectionFilter = False,
         split_rngs: Mapping[lift.PRNGSequenceFilter, bool] = {},
         in_axes=0, out_axes=0,
         length: Optional[int] = None,
         reverse: bool = False,
         data_transform: Optional[Callable[..., Any]] = None,
         methods=None) -> Target:
  """A lifted version of ``jax.lax.scan``.

  See ``jax.lax.scan`` for the unlifted scan in Jax.

  To improve consistency with ``vmap``, this version of scan
  uses ``in_axes`` and ``out_axes`` to determine which arguments
  are scanned over and along which axis.

  ``scan`` distinguishes between 3 different types of values inside the loop:

  #. **scan**: a value that is iterated over in a loop. All scan values must
     have the same size in the axis they are scanned over. Scanned outputs
     will be stacked along the scan axis.

  #. **carry**: A carried value is updated at each loop iteration. It must
     have the same shape and dtype throughout the loop.

  #. **broadcast**: a value that is closed over by the loop. When a variable
     is broadcasted they are typically initialized inside the loop body but
     independent of the loop variables.

  The loop body should have the signature
  ``(scope, body, carry, *xs) -> (carry, ys)``, where ``xs`` and ``ys``
  are the scan values that go in and out of the loop.

  Example::

    import flax
    import flax.linen as nn
    from jax import random

    class SimpleScan(nn.Module):
      @nn.compact
      def __call__(self, c, xs):
        LSTM = nn.scan(nn.LSTMCell,
                       variable_broadcast="params",
                       split_rngs={"params": False},
                       in_axes=1,
                       out_axes=1)
        return LSTM()(c, xs)

    seq_len, batch_size, in_feat, out_feat = 20, 16, 3, 5
    key_1, key_2, key_3 = random.split(random.PRNGKey(0), 3)

    xs = random.uniform(key_1, (batch_size, seq_len, in_feat))
    init_carry = nn.LSTMCell.initialize_carry(key_2, (batch_size,), out_feat)

    model = SimpleScan()
    variables = model.init(key_3, init_carry, xs)
    out_carry, out_val = model.apply(variables, init_carry, xs)

    assert out_val.shape == (batch_size, seq_len, out_feat)

  Args:
    target: a ``Module`` or a function taking a ``Module``
      as its first argument.
    variable_axes: the variable collections that are scanned over.
    variable_broadcast: Specifies the broadcasted variable collections.
      A broadcasted variable should not depend on any computation that cannot be lifted out of the loop.
      This is typically used to define shared parameters inside the fn.
    variable_carry: Specifies the variable collections that are carried through the loop.
      Mutations to these variables are carried to the next iteration and will be preserved
      when the scan finishes.
    split_rngs: Split PRNG sequences will be different for each loop iterations.
      If split is False the PRNGs will be the same across iterations.
    in_axes: Specifies the axis to scan over for the arguments. Should be a prefix
      tree of the arguments. Use `flax.core.broadcast` to feed an entire input
      to each iteration of the scan body.
    out_axes: Specifies the axis to scan over for the return value. Should be a prefix
      tree of the return value.
    length: Specifies the number of loop iterations. This only needs
      to be specified if it cannot be derivied from the scan arguments.
    reverse: If true, scan from end to start in reverse order.
    data_transform: optional function to transform raw functional-core variable
      and rng groups inside lifted scan body_fn, intended for inline SPMD
      annotations.

  Returns:
    The scan function with the signature ``(scope, carry, *xxs) -> (carry, yys)``,
    where ``xxs`` and ``yys`` are the scan values that go in and out of the loop.
  """
  return lift_transform(
      lift.scan, target,
      variable_axes=variable_axes,
      variable_broadcast=variable_broadcast,
      variable_carry=variable_carry,
      split_rngs=split_rngs,
      in_axes=in_axes, out_axes=out_axes,
      length=length,
      reverse=reverse,
      data_transform=data_transform,
      methods=methods)


def map_variables(
    target: Target,
    mapped_collections: lift.CollectionFilter = True,
    trans_in_fn: Callable[..., Any] = lift.id_fn,
    trans_out_fn: Callable[..., Any] = lift.id_fn,
    init: bool = False, mutable: bool = False,
    rngs: lift.PRNGSequenceFilter = True,
    variables: lift.CollectionFilter = True,
    methods=None) -> Target:
  """Map Variables inside a module.

  Example::

    class OneBitDense(nn.Module):
      @nn.compact
      def __call__(self, x):
        def sign(x):
          return jax.tree_map(jnp.sign, x)
        MapDense = nn.map_variables(nn.Dense, "params", sign, init=True)
        return MapDense(4)(x)

  Args:
    fn: the function to be transformed.
    mapped_collections: the collection(s) to be transformed.
    map_in_fn: creates a view of the target variables.
    map_out_fn: transforms the updated variables in the view after mutation.
    init: If True, variables are initialized before transformation.
    mutable: If True, the mapped variable collections will be mutable.
    rngs: PRNGSequences added to the transformed scope (default: all).
    variables: Additional Variable collections added to the transformed scope.
      Besides those specified by `target` (default: all).
  Returns:
    a wrapped version of ``target`` that will map the specificied collections.
  """

  return lift_transform(
      lift.map_variables, target,
      mapped_collections,
      trans_in_fn, trans_out_fn,
      init, mutable,
      rngs, variables,
      methods=methods,
  )


def vjp(fn: Callable[..., Any], mdl: Module, *primals,
    has_aux: bool = False, reduce_axes=(),
    vjp_variables: lift.CollectionFilter = "params",
    variables: lift.CollectionFilter = True,
    rngs: lift.PRNGSequenceFilter = True,
    ) -> Tuple[Any, Any]:
  """A lifted version of ``jax.vjp``.

  See ``jax.vjp`` for the unlifted vector-Jacobiam product (backward gradient).

  Note that a gradient is returned for all variables in the collections
  specified by `vjp_variables`. However, the backward funtion only expects
  a cotangent for the return value of `fn`. If variables require a co-tangent
  as well they can be returned from `fn` using `Module.variables`.

  Example::

    class LearnScale(nn.Module):
      @nn.compact
      def __call__(self, x):
        p = self.param('scale', nn.initializers.zeros, ())
        return p * x

    class Foo(nn.Module):
      @nn.compact
      def __call__(self, x):
        y, bwd = nn.vjp(lambda mdl, x: mdl(x), LearnScale(), x)
        params_grad, x_grad = bwd(jnp.ones(y.shape))
        return y, params_grad, x_grad

  Args:
    fn: Function to be differentiated. Its arguments should be arrays, scalars,
      or standard Python containers of arrays or scalars. It should return an
      array, scalar, or standard Python container of arrays or scalars. It will
      receive the scope and primals as arguments.
    scope: The scope of which the variables will be differentiated.
    primals: A sequence of primal values at which the Jacobian of ``fn``
      should be evaluated. The length of ``primals`` should be equal to the
      number of positional parameters to ``fn``. Each primal value should be a
      tuple of arrays, scalar, or standard Python containers thereof.
    has_aux: Optional, bool. Indicates whether ``fn`` returns a pair where the
     first element is considered the output of the mathematical function to be
     differentiated and the second element is auxiliary data. Default False.
    reduce_axes: Optional, tuple of axis names. If an axis is listed here, and
      ``fn`` implicitly broadcasts a value over that axis, the backward pass
      will perform a ``psum`` of the corresponding gradient. Otherwise, the
      VJP will be per-example over named axes. For example, if ``'batch'``
      is a named batch axis, ``vjp(f, *args, reduce_axes=('batch',))`` will
      create a VJP function that sums over the batch while ``vjp(f, *args)``
      will create a per-example VJP.
    vjp_variables: The vjpfun will return a cotangent vector for all
      variable collections specified by this filter.
    variables: other variables collections that are available inside `fn` but
      do not receive a cotangent.
    rngs: the prngs that are available inside `fn`.

  Returns:
    If ``has_aux`` is ``False``, returns a ``(primals_out, vjpfun)`` pair, where
    ``primals_out`` is ``fn(*primals)``.
    ``vjpfun`` is a function from a cotangent vector with the same shape as
    ``primals_out`` to a tuple of cotangent vectors with the same shape as
    ``primals``, representing the vector-Jacobian product of ``fn`` evaluated at
    ``primals``. If ``has_aux`` is ``True``, returns a
    ``(primals_out, vjpfun, aux)`` tuple where ``aux`` is the auxiliary data
    returned by ``fn``.
  """
  return lift_direct_transform(
      lift.vjp, fn, mdl, *primals,
      multi_scope=False,
      has_aux=has_aux, reduce_axes=reduce_axes,
      vjp_variables=vjp_variables,
      variables=variables,
      rngs=rngs)


def jvp(fn: Callable[..., Any], mdl: Module,
    primals, tangents, variable_tangents,
    variables: lift.CollectionFilter = True,
    rngs: lift.PRNGSequenceFilter = True,
    ) -> Union[Tuple[Any, Callable], Tuple[Any, Callable, Any]]:
  """A lifted version of ``jax.jvp``.

  See ``jax.jvp`` for the unlifted Jacobian-vector product (forward gradient).

  Note that no tangents are returned for variables. When variable tangents
  are required their value should be returned explicitly by `fn`
  using `Module.variables`::

    class LearnScale(nn.Module):
      @nn.compact
      def __call__(self, x):
        p = self.param('test', nn.initializers.zeros, ())
        return p * x

    class Foo(nn.Module):
      @nn.compact
      def __call__(self, x):
        scale = LearnScale()
        vars_t = jax.tree_map(jnp.ones_like, scale.variables.get('params', {}))
        _, out_t = nn.jvp(
            lambda mdl, x: mdl(x), scale, (x,), (jnp.zeros_like(x),),
            variable_tangents={'params': vars_t})
        return out_t

  Example::

    def learn_scale(scope, x):
      p = scope.param('scale', nn.initializers.zeros, ())
      return p * x

    def f(scope, x):
      vars_t = jax.tree_map(jnp.ones_like, scope.variables().get('params', {}))
      x, out_t = lift.jvp(
          learn_scale, scope, (x,), (jnp.zeros_like(x),),
          variable_tangents={'params': vars_t})
      return out_t

  Args:
    primals: The primal values at which the Jacobian of ``fun`` should be
      evaluated. Should be either a tuple or a list of arguments,
      and its length should be equal to the number of positional parameters of
      ``fun``.
    tangents: The tangent vector for which the Jacobian-vector product should be
      evaluated. Should be either a tuple or a list of tangents, with the same
      tree structure and array shapes as ``primals``.
    variable_tangents: A dict or PyTree fo dicts with the same structure as
      scopes. Each entry in the dict specifies the tangents for a variable
      collection. Not specifying a collection in variable_tangents is
      equivalent to passing a zero vector as the tangent.
    variables: other variables collections that are available in `fn` but
      do not receive a tangent.
    rngs: the prngs that are available inside `fn`.

  Returns:
    A ``(primals_out, tangents_out)`` pair, where ``primals_out`` is
    ``fun(*primals)``, and ``tangents_out`` is the Jacobian-vector product of
    ``function`` evaluated at ``primals`` with ``tangents``. The
    ``tangents_out`` value has the same Python tree structure and shapes as
    ``primals_out``.
  """
  return lift_direct_transform(
      lift.jvp, fn, mdl, primals, tangents, variable_tangents,
      multi_scope=False,
      variables=variables,
      rngs=rngs)


# a version of lift.custom_vjp with a single scope function
# this avoids having to lift multiple functions in
# lift_transform.
def _custom_vjp_single_scope_fn(
    fn: Callable[..., Any],
    backward_fn: Callable[..., Any],
    grad_vars: lift.CollectionFilter = 'params',
    nondiff_argnums=()):
  nodiff_fn = functools.partial(fn, needs_residual=False)
  forward_fn = functools.partial(fn, needs_residual=True)
  return lift.custom_vjp(
    nodiff_fn, forward_fn, backward_fn,
    grad_vars, nondiff_argnums)


def custom_vjp(fn: Callable[..., Any],
    forward_fn: Callable[..., Any],
    backward_fn: Callable[..., Any],
    grad_vars: lift.CollectionFilter = 'params',
    nondiff_argnums=()):
  """Lifted version of `jax.custom_vjp`.

  `forward_fn` and `backward_fn` together define a custom vjp for `fn`.
  The original `fn` will run in case a vjp (backward gradient) is not computed.

  The `forward_fn` receives the same arguments as `fn` but is expected to return
  a tuple containing the output of `fn(mdl, *args)` and the residuals that are
  passed to `backward_fn`.

  The `backward_fn` receives the nondiff arguments, residuals, and the output
  tangents. It should return a tuple containing the input and variable tangents.

  Note that the vjp function returned by `nn.vjp` can be passed as residual and
  used in the `backward_fn`. The scope is unavailable during the backward pass.
  If the module is required in `backward_fn`, a snapshot of the variables can
  be taken and returned as a residual in the `forward_fn`.

  Example::

    class Foo(nn.Module):
      @nn.compact
      def __call__(self, x):
        def f(mdl, x):
          return mdl(x)

        def fwd(mdl, x):
          return nn.vjp(f, mdl, x)

        def bwd(vjp_fn, y_t):
          input_t, params_t = vjp_fn(y_t)
          params_t = jax.tree_map(jnp.sign, params_t)
          return input_t, params_t

        sign_grad = nn.custom_vjp(
            f, forward_fn=fwd, backward_fn=bwd)
        return sign_grad(nn.Dense(1), x).reshape(())

    x = jnp.ones((2,))
    variables = Foo().init(random.PRNGKey(0), x)
    grad = jax.grad(Foo().apply)(variables, x)

  Args:
    fn: The function to define a custom_vjp for.
    forward_fn: A function with the same arguments as ``fn`` returning an tuple
      with the original output and the residuals that will be passsed to
<<<<<<< HEAD
      `backward_fn`.
    backward_fn: arguments are passed as
      ``(*nondiff_args, residuals, tangents)``.  The function should return a
=======
      ``backward_fn``.
    backward_fn: arguments are passed as
      ``(*nondiff_args, residuals, tangents)`` The function should return a
>>>>>>> 7f455f0f
      tuple containing the tangents for the input arguments (except the module
      and nondiff args) and the variable tangents for the collections specified
      by `grad_vars`.
    grad_vars: The collections for which a vjp will be computed
      (default: "params").
    nondiff_argnums: arguments for which no vjp is computed.
  Returns:
    A function with the same signature as `fn` with the custom vjp.
  """
  def shared_forward_fn(*args, needs_residual, **kwargs):
    if needs_residual:
      return forward_fn(*args, **kwargs)
    else:
      return fn(*args, ** kwargs)
  return decorator_lift_transform(
      _custom_vjp_single_scope_fn, shared_forward_fn,
      backward_fn=backward_fn, grad_vars=grad_vars,
      nondiff_argnums=nondiff_argnums,
      multi_scope=False)


# Special case of decorator_lift_transform to handle named calls for profiling.
def named_call(class_fn, force=True):
  """Labels a method for labelled traces in profiles.

  Args:
    force: If True, the named_call transform is applied even if it is globally disabled.
      (e.g.: by calling `flax.linen.disable_named_call()`)
  """
  # Due to the ordering of method decorators, we must wrap the class_fn
  # with the module state management wrapper first to maintain Module state correctly.
  prewrapped_fn = wrap_method_once(class_fn)
  @functools.wraps(prewrapped_fn)
  def wrapped_fn(self, *args, **kwargs):
    if (not force and not linen_module._use_named_call) or self._state.in_setup:
      return prewrapped_fn(self, *args, **kwargs)
    fn_name = class_fn.__name__
    method_suffix = f'.{fn_name}' if fn_name != '__call__' else ''
    module_name = self.name or self.__class__.__name__
    full_name = f'{module_name}{method_suffix}'
    # make a scope-function to transform
    def core_fn(scopes, *args, **kwargs):
      cloned, args, kwargs = set_module_scopes(self, args, kwargs, scopes)
      object.__setattr__(cloned, '_state', self._state.export())  # pylint: disable=protected-access
      res = prewrapped_fn(cloned, *args, **kwargs)
      self._state.reimport(cloned._state)  # pylint: disable=protected-access
      _test_transformed_return_values(res, fn_name)
      return res
    # here we apply the given lifting transform to the scope-ingesting fn
    trafo_fn = lift.named_call(core_fn, full_name)
    module_scopes, args, kwargs = get_module_scopes(self, args, kwargs)
    return trafo_fn(module_scopes, *args, **kwargs)
  return wrapped_fn<|MERGE_RESOLUTION|>--- conflicted
+++ resolved
@@ -962,15 +962,9 @@
     fn: The function to define a custom_vjp for.
     forward_fn: A function with the same arguments as ``fn`` returning an tuple
       with the original output and the residuals that will be passsed to
-<<<<<<< HEAD
-      `backward_fn`.
-    backward_fn: arguments are passed as
-      ``(*nondiff_args, residuals, tangents)``.  The function should return a
-=======
       ``backward_fn``.
     backward_fn: arguments are passed as
       ``(*nondiff_args, residuals, tangents)`` The function should return a
->>>>>>> 7f455f0f
       tuple containing the tangents for the input arguments (except the module
       and nondiff args) and the variable tangents for the collections specified
       by `grad_vars`.
