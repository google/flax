# Copyright 2024 The Flax Authors.
#
# Licensed under the Apache License, Version 2.0 (the "License");
# you may not use this file except in compliance with the License.
# You may obtain a copy of the License at
#
#     http://www.apache.org/licenses/LICENSE-2.0
#
# Unless required by applicable law or agreed to in writing, software
# distributed under the License is distributed on an "AS IS" BASIS,
# WITHOUT WARRANTIES OR CONDITIONS OF ANY KIND, either express or implied.
# See the License for the specific language governing permissions and
# limitations under the License.
# pytype: skip-file
from __future__ import annotations

import dataclasses
import functools
from functools import partial
import itertools as it
import threading
import typing as tp
from typing import Any
<<<<<<< HEAD
import warnings
from flax import config

import jax
import treescope  # type: ignore[import-untyped]
=======
>>>>>>> 5109e2c5

from flax import config
from flax import errors
from flax.core import spmd as core_spmd
from flax.nnx import reprlib, tracers, visualization
from flax.typing import MISSING, Missing, SizeBytes
import jax
from jax._src.state.types import AbstractRef
import jax.experimental
from jax.experimental import hijax
import jax.tree_util as jtu
import treescope  # type: ignore[import-untyped]

A = tp.TypeVar('A')
B = tp.TypeVar('B')
C = tp.TypeVar('C')
F = tp.TypeVar('F', bound=tp.Callable[..., tp.Any])
P = tp.TypeVar('P', bound=property)
V = tp.TypeVar('V', bound='Variable[Any]')
GetValueHook = tp.Callable[['Variable[A]', A], A]
SetValueHook = tp.Callable[['Variable[A]', A], A]
CreateValueHook = tp.Callable[['Variable[A]', A], A]
AxisName = str
AxisIndex = int
AddAxisHook = tp.Callable[[V, AxisIndex, AxisName | None], None]
RemoveAxisHook = tp.Callable[[V, AxisIndex, AxisName | None], None]

# JAX array refs were renamed a few times between JAX v0.7.0 and v0.8.0.
# The following ensures we avoid an ImportError or DeprecationWarning.
if hasattr(jax, 'new_ref') and hasattr(jax, 'Ref'):
  # JAX v0.7.2 or newer
  from jax import Ref
elif hasattr(jax, 'array_ref') and hasattr(jax, 'ArrayRef'):
  # JAX v0.7.1
  from jax import ArrayRef as Ref  # type: ignore[import-untyped]
else:
  # JAX v0.7.0 or older
  from jax.experimental import MutableArray as Ref

@dataclasses.dataclass
class VariableContext(threading.local):
  variable_hijax_stack: list[bool] = dataclasses.field(default_factory=list)
  eager_shard_stack: list[bool] = dataclasses.field(default_factory=list)


VARIABLE_CONTEXT = VariableContext()


class UseEagerShardContext:
  def __init__(self, prev_value: bool | None, new_value: bool):
    self.prev_value: bool | None = prev_value
    self.new_value: bool = new_value

  def __enter__(self):
    if self.prev_value is not None:
      VARIABLE_CONTEXT.eager_shard_stack.insert(-1, self.prev_value)

  def __exit__(self, exc_type, exc_value, traceback):
    VARIABLE_CONTEXT.eager_shard_stack.pop()

  def __call__(self, f: F) -> F:
    # undo eager stack change
    VARIABLE_CONTEXT.eager_shard_stack.pop()
    if self.prev_value is not None:
      VARIABLE_CONTEXT.eager_shard_stack.append(self.prev_value)

    @functools.wraps(f)
    def use_eager_sharding_wrapper(*args, **kwargs):
      VARIABLE_CONTEXT.eager_shard_stack.append(self.new_value)
      try:
        return f(*args, **kwargs)
      finally:
        VARIABLE_CONTEXT.eager_shard_stack.pop()

    return use_eager_sharding_wrapper  # type: ignore[return-value]

def using_eager_sharding() -> bool:
  """Returns whether Variables are using eager sharding by default.

  Example::

    >>> from flax import nnx
    >>> nnx.use_eager_sharding(True)
    <...>
    >>> nnx.using_eager_sharding()
    True
    >>> nnx.use_eager_sharding(False)
    <...>
    >>> nnx.using_eager_sharding()
    False


  Returns:
    A boolean indicating if Variables are using eager sharding by default.
  """
  do_eager_sharding = config.flax_always_shard_variable
  if VARIABLE_CONTEXT.eager_shard_stack:
    do_eager_sharding = VARIABLE_CONTEXT.eager_shard_stack[-1]
  return do_eager_sharding


def use_eager_sharding(value: bool, /):
  """Sets whether Variables should use eager sharding by default or not.

  Example usage::

    >>> from flax import nnx
    >>> # Use eager sharding by default
    >>> nnx.use_eager_sharding(True)
    <...>
    >>> # Variable will now use eager sharding
    >>> nnx.using_eager_sharding()
    True

  It can also be used as a context manager to temporarily
  change the default behavior for a block of code::

    >>> nnx.use_eager_sharding(False)
    <...>
    >>> with nnx.use_eager_sharding(True):
    ...   nnx.using_eager_sharding()
    True
    >>> # it will reset outside
    >>> v = nnx.Variable(jax.numpy.ones((2, 3)))
    >>> nnx.using_eager_sharding()
    False

  Args:
    value: A boolean indicating if Variables should use eager sharding by default.

  Returns:
    A context manager that resets the context to the previous value.
  """
  if VARIABLE_CONTEXT.eager_shard_stack:
    prev_value = VARIABLE_CONTEXT.eager_shard_stack[-1]
    VARIABLE_CONTEXT.eager_shard_stack[-1] = value
  else:
    prev_value = None
    VARIABLE_CONTEXT.eager_shard_stack.append(value)
  return UseEagerShardContext(prev_value, value)

def using_hijax():
  """ """
  if VARIABLE_CONTEXT.variable_hijax_stack:
    return VARIABLE_CONTEXT.variable_hijax_stack[-1]

  return config.flax_hijax_variable


def use_hijax(value: bool, /):
  """ """
  if VARIABLE_CONTEXT.variable_hijax_stack:
    prev_value = VARIABLE_CONTEXT.variable_hijax_stack[-1]
    VARIABLE_CONTEXT.variable_hijax_stack[-1] = value
  else:
    prev_value = None
    VARIABLE_CONTEXT.variable_hijax_stack.append(value)
  return UseHijaxContext(prev_value, value)


class UseHijaxContext:
  def __init__(self, prev_value: bool | None, new_value: bool):
    self.prev_value: bool | None = prev_value
    self.new_value: bool = new_value

  def __enter__(self):
    if self.prev_value is not None:
      VARIABLE_CONTEXT.variable_hijax_stack.insert(-1, self.prev_value)

  def __exit__(self, exc_type, exc_value, traceback):
    VARIABLE_CONTEXT.variable_hijax_stack.pop()

  def __call__(self, f: F) -> F:
    # undo eager stack change
    VARIABLE_CONTEXT.variable_hijax_stack.pop()
    if self.prev_value is not None:
      VARIABLE_CONTEXT.variable_hijax_stack.append(self.prev_value)

    @functools.wraps(f)
    def use_hijax_wrapper(*args, **kwargs):
      VARIABLE_CONTEXT.variable_hijax_stack.append(self.new_value)
      try:
        return f(*args, **kwargs)
      finally:
        VARIABLE_CONTEXT.variable_hijax_stack.pop()

    return use_hijax_wrapper# type: ignore[return-value]


def is_array_ref(x) -> tp.TypeGuard[Ref]:
  return isinstance(x, jax.Array | AbstractRef | Ref) and isinstance(
    jax.typeof(x), AbstractRef | Ref
  )


@dataclasses.dataclass
class VariableMetadata(tp.Generic[A]):
  raw_value: A
  set_value_hooks: tuple[SetValueHook[A], ...] = ()
  get_value_hooks: tuple[GetValueHook[A], ...] = ()
  create_value_hooks: tuple[CreateValueHook[A], ...] = ()
  add_axis_hooks: tuple[AddAxisHook[Variable[A]], ...] = ()
  remove_axis_hooks: tuple[RemoveAxisHook[Variable[A]], ...] = ()
  metadata: tp.Mapping[str, tp.Any] = dataclasses.field(default_factory=dict)


PyTreeDef = tp.Any

# ---------------------------------
# hijax
# ---------------------------------

def _new_hijax_variable(var_type: type[Variable]) -> HijaxVariable:
  variable = var_type._new(None, {})
  (), treedef = jax.tree.flatten(variable)
  return new_variable_p.bind(treedef=treedef, var_type=var_type)


def _get_hijax_state(hijax_var) -> Variable:
  tys: VariableQDD = jax.experimental.cur_qdd(hijax_var)
  leaf_vals = get_variable_p.bind(hijax_var, avals=tuple(tys.leaf_avals))
  variable = jax.tree.unflatten(tys.treedef, leaf_vals)
  return variable


def _set_hijax_state(hijax_var, variable: Variable):
  leaves, treedef = jax.tree.flatten(variable)
  set_variable_p.bind(
    hijax_var, *leaves, treedef=treedef, var_type=type(variable)
  )


def _new_hijax_from_variable(variable: Variable) -> HijaxVariable:
  hijax_var = _new_hijax_variable(type(variable))
  _set_hijax_state(hijax_var, variable)
  return hijax_var


@dataclasses.dataclass(frozen=True)
class VariableQDD:
  leaf_avals: tuple[hijax.AbstractValue, ...]
  treedef: PyTreeDef

  def to_tangent_qdd(self):
    leaf_avals = tuple(a.to_tangent_aval() for a in self.leaf_avals)
    return VariableQDD(leaf_avals, self.treedef)

  def normalize(self):
    leaf_types = tuple(a.normalize() for a in self.leaf_avals)
    return VariableQDD(leaf_types, self.treedef)


class VariableEffect(jax.core.Effect):
  ...


variable_effect = VariableEffect()
hijax.control_flow_allowed_effects.add_type(VariableEffect)


class NewVariable(hijax.HiPrimitive):
  def is_high(self, *, treedef, var_type) -> bool:
    return True  # type: ignore

  def abstract_eval(self, *, treedef, var_type: type[Variable]):
    variable = var_type._new(None, {})
    leaves, treedef = jax.tree.flatten(variable)
    qdd = VariableQDD(tuple(leaves), treedef)
    return hijax.AvalQDD(AbstractVariable(var_type), qdd), {variable_effect}  # type: ignore

  def to_lojax(self, *, treedef, var_type: type[Variable]):
    return HijaxVariable._new(None, {}, var_type)

  def jvp(_, primals, tangents, *, treedef, var_type):
    raise NotImplementedError('jvp not implemented for NewHijaxVariable')

  def transpose(_, *args, treedef, var_type):
    raise NotImplementedError('transpose not implemented for NewHijaxVariable')


new_variable_p = NewVariable(f'new_variable')


class SetVariable(hijax.HiPrimitive):
  multiple_results = True

  def is_high(self, *leaf_avals, treedef, var_type) -> bool:
    return True  # type: ignore

  # TODO: upstream this to Box
  def impl(self, hijax_var: HijaxVariable, *leaves, treedef, var_type):
    variable: Variable = jax.tree.unflatten(treedef, leaves)
    object.__setattr__(hijax_var, '_raw_value', variable._raw_value)
    object.__setattr__(hijax_var, '_metadata', variable._var_metadata)
    return []

  def abstract_eval(self, hijax_var_type, *leaf_avals, treedef, var_type):
    hijax_var_type.mutable_qdd.update(VariableQDD(leaf_avals, treedef))
    return [], {variable_effect}  # TODO better typechecking...

  def to_lojax(_, hijax_var: HijaxVariable, *leaves, treedef, var_type):
    variable: Variable = jax.tree.unflatten(treedef, leaves)
    object.__setattr__(hijax_var, '_raw_value', variable._raw_value)
    object.__setattr__(hijax_var, '_metadata', variable._var_metadata)
    return []

  def jvp(_, primals, tangents, *, treedef, var_type):
    variable: Variable
    variable, *vals = primals
    variable_dot: Variable
    variable_dot, *val_dots = tangents
    if type(variable_dot._raw_value) is hijax.Zero:
      raise Exception(
        "can't differentiate Variable._set operation, "
        'did you forget jax.lax.stop_gradient?'
      )
    set_variable_p.bind(
      variable, *vals, treedef=treedef, var_type=type(variable)
    )
    set_variable_p.bind(
      variable_dot, *val_dots, treedef=treedef, var_type=type(variable_dot)
    )
    return [], []

  def transpose(_, *args, treedef, var_type):
    raise NotImplementedError('transpose not implemented for SetHijaxVariable')


set_variable_p = SetVariable(f'set_variable')


class GetVariable(hijax.HiPrimitive):
  multiple_results = True

  def abstract_eval(self, abstract_var, *, avals):
    return avals, {variable_effect}

  def to_lojax(_, hijax_var: HijaxVariable, *, avals):
    return jax.tree.leaves(hijax_var._raw_value)

  def jvp(_, primals, tangents, *, avals):
    (box,), (variable_dot,) = primals, tangents
    return (
      get_variable_p.bind(box, avals=avals),
      get_variable_p.bind(
        variable_dot, avals=tuple(a.to_tangent_aval() for a in avals)
      ),
    )

  def transpose(_, *args):
    raise NotImplementedError('transpose not implemented for GetHijaxVariable')


get_variable_p = GetVariable(f'get_variable')


# ---------------------------------
# HijaxVariable
# ---------------------------------
def _variable_has_changed(old: Variable, new: Variable) -> bool:
  old_structure = jax.tree.structure(old)
  new_structure = jax.tree.structure(new)
  if old_structure != new_structure:  # type: ignore[operator]
    return True
  old_leaves = jax.tree.leaves(old)
  new_leaves = jax.tree.leaves(new)
  return any(o is not n for o, n in zip(old_leaves, new_leaves))


def _as_hijax_property(name: str, *, get: bool, set: bool) -> property:
  """Creates a property that operates on the hijax type."""

  def _getter_wrapper(hijax_var):
    variable = _get_hijax_state(hijax_var)
    old_state = jax.tree.map(lambda x: x, variable)
    out = getattr(variable, name)
    if _variable_has_changed(old_state, variable):
      _set_hijax_state(hijax_var, variable)
    return out

  def _setter_wrapper(hijax_var, value):
    variable = _get_hijax_state(hijax_var)
    setattr(variable, name, value)
    _set_hijax_state(hijax_var, variable)

  _hijax_property = property(
    fget=_getter_wrapper if get else None,
    fset=_setter_wrapper if set else None,
  )
  return _hijax_property  # type: ignore[return]


def _as_aval_property(p: property) -> hijax.aval_property:
  """Wraps a property `p` operate on the aval type."""
  _aval_property = hijax.aval_property(fget=p.fget)
  return _aval_property  # type: ignore[return]


def _as_hijax_attribute(name: str) -> property:
  """Creates a property that operates on the hijax type."""

  def _getter_wrapper(hijax_var):
    variable = _get_hijax_state(hijax_var)
    old_state = jax.tree.map(lambda x: x, variable)
    out = getattr(variable, name)
    if _variable_has_changed(old_state, variable):
      _set_hijax_state(hijax_var, variable)
    return out

  _getter_wrapper.__name__ = name
  _hijax_property = property(fget=_getter_wrapper)

  return _hijax_property  # type: ignore[return]


def _as_hijax_method(name: str) -> tp.Any:
  """Creates a method that operates on the hijax type."""

  def hijax_method_wrapper(hijax_var, *args, **kwargs):
    variable = _get_hijax_state(hijax_var)
    old_state = jax.tree.map(lambda x: x, variable)
    method = getattr(variable, name)
    out = method(*args, **kwargs)
    if _variable_has_changed(old_state, variable):
      _set_hijax_state(hijax_var, variable)
    return out

  hijax_method_wrapper.__name__ = name

  return hijax_method_wrapper


def _as_tracer_method(name: str):
  def op(self, hijax_var, *args, **kwargs):
    variable = _get_hijax_state(hijax_var)
    old_state = jax.tree.map(lambda x: x, variable)
    out = getattr(variable, name)(*args, **kwargs)
    if _variable_has_changed(old_state, variable):
      _set_hijax_state(hijax_var, variable)
    return out

  op.__name__ = name
  return op


class HijaxVariableMeta(type):
  def __instancecheck__(self, instance):
    if super().__instancecheck__(instance):
      return True

    if isinstance(instance, jax.core.Tracer):
      ty = jax.typeof(instance)
      return isinstance(ty, AbstractVariable)
    return False

jax.Ref
class HijaxVariable(
  tp.Generic[A], reprlib.Representable, metaclass=HijaxVariableMeta
):  # type: ignore
  __slots__ = ('_raw_value', '_metadata', '_var_type')
  _raw_value: A
  _metadata: dict[str, tp.Any]
  _var_type: type[Variable[tp.Any]]

  @classmethod
  def _new(
    cls,
    value,
    metadata: dict[str, tp.Any],
    var_type: type[Variable[A]],
  ):
    hijax_var = object.__new__(cls)
    object.__setattr__(hijax_var, '_raw_value', value)
    object.__setattr__(hijax_var, '_metadata', metadata)
    object.__setattr__(hijax_var, '_var_type', var_type)
    return hijax_var

  __init__ = _as_hijax_method('__init__')

  @property
  def value(self) -> A:
    raise NotImplementedError(
      'HijaxVariable.value property is not implemented. For Variable[Array] instances use:\n\n'
      '  variable[...]\n\n'
      'For other Variable types use:\n\n'
      '  variable.get_value()\n'
    )

  @value.setter
  def value(self, new_value: A):
    raise NotImplementedError(
      'HijaxVariable.value property is not implemented. For Variable[Array] instances use:\n\n'
      '  variable[...] = new_value\n\n'
      'For other Variable types use:\n\n'
      '  variable.set_value(new_value)\n'
    )

  @property
  def var_type(self) -> type[Variable[A]]:
    return self._var_type

  _trace_state = _as_hijax_property('_trace_state', get=True, set=False)
  _can_update = _as_hijax_property('_can_update', get=True, set=False)
  _check_can_update = _as_hijax_method('_check_can_update')
  __getattr__ = _as_hijax_method('__getattr__')
  __setattr__ = _as_hijax_method('__setattr__')
  __delattr__ = _as_hijax_method('__delattr__')
  type = _as_hijax_property('type', get=True, set=False)
  is_hijax = _as_hijax_property('is_hijax', get=True, set=False)
  has_ref = _as_hijax_property('has_ref', get=True, set=False)
  is_mutable = _as_hijax_property('is_mutable', get=True, set=False)
  get_metadata = _as_hijax_method('get_metadata')
  set_metadata = _as_hijax_method('set_metadata')

  def copy_from(self, other: Variable[A] | HijaxVariable[A]) -> None:
    if isinstance(other, HijaxVariable):
      other = _get_hijax_state(other)
    variable = _get_hijax_state(self)
    variable.copy_from(other)  # type: ignore[arg-type]
    _set_hijax_state(self, variable)

  def update_from_state(self, variable_state: Variable[A] | HijaxVariable[A]):
    if isinstance(variable_state, HijaxVariable):
      variable_state = _get_hijax_state(variable_state)
    variable = _get_hijax_state(self)
    variable.update_from_state(variable_state)  # type: ignore[arg-type]
    _set_hijax_state(self, variable)

  get_raw_value = _as_hijax_method('get_raw_value')
  set_raw_value = _as_hijax_method('set_raw_value')
  set_value = _as_hijax_method('set_value')
  get_value = _as_hijax_method('get_value')
  create_value = _as_hijax_method('create_value')
  set_raw_value = _as_hijax_method('set_raw_value')
  add_axis = _as_hijax_method('add_axis')
  remove_axis = _as_hijax_method('remove_axis')
  copy = _as_hijax_method('copy')
  replace = _as_hijax_method('replace')
  to_state = _as_hijax_method('to_state')

  @classmethod
  def from_metadata(cls, value: A, metadata: dict[str, tp.Any]):
    return cls._var_type.from_metadata(value, metadata)  # type: ignore[misc]

  __nnx_repr__ = _as_hijax_method('__nnx_repr__')
  __treescope_repr__ = _as_hijax_method('__treescope_repr__')

  # --------------------------------------------
  # proxy methods
  # --------------------------------------------
  __jax_array__ = _as_hijax_method('__jax_array__')
  __getitem__ = _as_hijax_method('__getitem__')
  __setitem__ = _as_hijax_method('__setitem__')
  __delitem__ = _as_hijax_method('__delitem__')
  __call__ = _as_hijax_method('__call__')
  __len__ = _as_hijax_method('__len__')
  __iter__ = _as_hijax_method('__iter__')
  __contains__ = _as_hijax_method('__contains__')
  __add__ = _as_hijax_method('__add__')
  __sub__ = _as_hijax_method('__sub__')
  __mul__ = _as_hijax_method('__mul__')
  __matmul__ = _as_hijax_method('__matmul__')
  __truediv__ = _as_hijax_method('__truediv__')
  __floordiv__ = _as_hijax_method('__floordiv__')
  __mod__ = _as_hijax_method('__mod__')
  __divmod__ = _as_hijax_method('__divmod__')
  __pow__ = _as_hijax_method('__pow__')
  __lshift__ = _as_hijax_method('__lshift__')
  __rshift__ = _as_hijax_method('__rshift__')
  __and__ = _as_hijax_method('__and__')
  __xor__ = _as_hijax_method('__xor__')
  __or__ = _as_hijax_method('__or__')
  __radd__ = _as_hijax_method('__radd__')
  __rsub__ = _as_hijax_method('__rsub__')
  __rmul__ = _as_hijax_method('__rmul__')
  __rmatmul__ = _as_hijax_method('__rmatmul__')
  __rtruediv__ = _as_hijax_method('__rtruediv__')
  __rfloordiv__ = _as_hijax_method('__rfloordiv__')
  __rmod__ = _as_hijax_method('__rmod__')
  __rdivmod__ = _as_hijax_method('__rdivmod__')
  __rpow__ = _as_hijax_method('__rpow__')
  __rlshift__ = _as_hijax_method('__rlshift__')
  __rrshift__ = _as_hijax_method('__rrshift__')
  __rand__ = _as_hijax_method('__rand__')
  __rxor__ = _as_hijax_method('__rxor__')
  __ror__ = _as_hijax_method('__ror__')
  __iadd__ = _as_hijax_method('__iadd__')
  __isub__ = _as_hijax_method('__isub__')
  __imul__ = _as_hijax_method('__imul__')
  __imatmul__ = _as_hijax_method('__imatmul__')
  __itruediv__ = _as_hijax_method('__itruediv__')
  __ifloordiv__ = _as_hijax_method('__ifloordiv__')
  __imod__ = _as_hijax_method('__imod__')
  __ipow__ = _as_hijax_method('__ipow__')
  __ilshift__ = _as_hijax_method('__ilshift__')
  __irshift__ = _as_hijax_method('__irshift__')
  __iand__ = _as_hijax_method('__iand__')
  __ixor__ = _as_hijax_method('__ixor__')
  __ior__ = _as_hijax_method('__ior__')
  __neg__ = _as_hijax_method('__neg__')
  __pos__ = _as_hijax_method('__pos__')
  __abs__ = _as_hijax_method('__abs__')
  __invert__ = _as_hijax_method('__invert__')
  __complex__ = _as_hijax_method('__complex__')
  __int__ = _as_hijax_method('__int__')
  __float__ = _as_hijax_method('__float__')
  __index__ = _as_hijax_method('__index__')
  __round__ = _as_hijax_method('__round__')
  __trunc__ = _as_hijax_method('__trunc__')
  __floor__ = _as_hijax_method('__floor__')
  __ceil__ = _as_hijax_method('__ceil__')

  # --------------------------------------------
  # hijax interface
  # --------------------------------------------

  def cur_qdd(self):
    return self.type_state()

  @property
  def ty(self):
    return AbstractVariable(self._var_type)

  def type_state(self):
    variable = self._var_type._new(self._raw_value, self._metadata)
    leaves, treedef = jax.tree.flatten(variable)
    leaf_avals = tuple(map(jax.typeof, leaves))
    return VariableQDD(leaf_avals, treedef)


hijax.register_hitype(HijaxVariable, lambda b: b.ty)


# ---------------------------------
# AbstractVariable
# ---------------------------------
class AbstractVariable(tp.Generic[A], hijax.MutableHiType):
  __slots__ = ['_var_type']
  _var_type: type[Variable[A]]
  # forwarded to value
  var_type = hijax.aval_property(lambda self: self.aval._var_type)
  is_hijax = _as_aval_property(HijaxVariable.is_hijax)
  has_ref = _as_aval_property(HijaxVariable.has_ref)
  is_mutable = _as_aval_property(HijaxVariable.is_mutable)
  _trace_state = _as_aval_property(HijaxVariable._trace_state)
  _can_update = _as_aval_property(HijaxVariable._can_update)
  _check_can_update = hijax.aval_method(HijaxVariable._check_can_update)

  def __init__(self, var_type: type[Variable[A]]):
    object.__setattr__(self, '_var_type', var_type)

  @property
  def dtype(self):
    raise AttributeError

  @property
  def ndim(self):
    raise AttributeError

  @property
  def size(self):
    raise AttributeError

  @property
  def shape(self):
    raise AttributeError

  def __getattr__(self, name: str):
    # Forward unknown attributes to the value
    if hasattr(AbstractVariable, name):
      raise AttributeError
    if name.startswith('_'):
      raise AttributeError
    return _as_aval_property(_as_hijax_attribute(name))

  # __setattr__ supported via __getattr__
  # __delattr__ CURRENTLY NOT SUPPORTED
  type = _as_aval_property(HijaxVariable.type)
  get_metadata = hijax.aval_method(HijaxVariable.get_metadata)
  set_metadata = hijax.aval_method(HijaxVariable.set_metadata)
  copy_from = hijax.aval_method(HijaxVariable.copy_from)
  update_from_state = hijax.aval_method(HijaxVariable.update_from_state)
  get_raw_value = hijax.aval_method(HijaxVariable.get_raw_value)
  set_raw_value = hijax.aval_method(HijaxVariable.set_raw_value)
  set_value = hijax.aval_method(HijaxVariable.set_value)
  get_value = hijax.aval_method(HijaxVariable.get_value)
  create_value = hijax.aval_method(HijaxVariable.create_value)
  set_raw_value = hijax.aval_method(HijaxVariable.set_raw_value)
  add_axis = hijax.aval_method(HijaxVariable.add_axis)
  remove_axis = hijax.aval_method(HijaxVariable.remove_axis)
  replace = hijax.aval_method(HijaxVariable.replace)

  @hijax.aval_method
  def from_metadata(self, value, metadata: dict[str, tp.Any]):
    aval: AbstractVariable = self.aval  # type: ignore
    variable = aval._var_type.from_metadata(value, metadata)
    return variable

  copy = hijax.aval_method(HijaxVariable.copy)
  replace = hijax.aval_method(HijaxVariable.replace)
  to_state = hijax.aval_method(HijaxVariable.to_state)

  def __str__(self):
    return f'{self._var_type.__name__}()'

  def __repr__(self):
    return f'{self._var_type.__name__}()'

  @hijax.aval_method
  def __treescope_repr__(self, path, subtree_renderer):
    raise NotImplementedError

  # ---------------------------------
  # proxy methods
  # ---------------------------------
  __jax_array__ = hijax.aval_method(HijaxVariable.__jax_array__)
  _getitem = _as_tracer_method('__getitem__')
  _setitem = _as_tracer_method('__setitem__')
  # __delitem__ CURRENTLY NOT SUPPORTED
  # __call__ CURRENTLY NOT SUPPORTED
  _len = _as_tracer_method('__len__')
  _iter = _as_tracer_method('__iter__')
  # __contains__ CURRENTLY NOT SUPPORTED
  _add = _as_tracer_method('__add__')
  _sub = _as_tracer_method('__sub__')
  _mul = _as_tracer_method('__mul__')
  _matmul = _as_tracer_method('__matmul__')
  _truediv = _as_tracer_method('__truediv__')
  _floordiv = _as_tracer_method('__floordiv__')
  _mod = _as_tracer_method('__mod__')
  _divmod = _as_tracer_method('__divmod__')
  _pow = _as_tracer_method('__pow__')
  _lshift = _as_tracer_method('__lshift__')
  _rshift = _as_tracer_method('__rshift__')
  _and = _as_tracer_method('__and__')
  _xor = _as_tracer_method('__xor__')
  _or = _as_tracer_method('__or__')
  _radd = _as_tracer_method('__radd__')
  _rsub = _as_tracer_method('__rsub__')
  _rmul = _as_tracer_method('__rmul__')
  _rmatmul = _as_tracer_method('__rmatmul__')
  _rtruediv = _as_tracer_method('__rtruediv__')
  _rfloordiv = _as_tracer_method('__rfloordiv__')
  _rmod = _as_tracer_method('__rmod__')
  _rdivmod = _as_tracer_method('__rdivmod__')
  _rpow = _as_tracer_method('__rpow__')
  _rlshift = _as_tracer_method('__rlshift__')
  _rrshift = _as_tracer_method('__rrshift__')
  _rand = _as_tracer_method('__rand__')
  _rxor = _as_tracer_method('__rxor__')
  _ror = _as_tracer_method('__ror__')
  # _iadd CURRENTLY NOT SUPPORTED
  # _isub CURRENTLY NOT SUPPORTED
  # _imul CURRENTLY NOT SUPPORTED
  # _imatmul CURRENTLY NOT SUPPORTED
  # _itruediv CURRENTLY NOT SUPPORTED
  # _ifloordiv CURRENTLY NOT SUPPORTED
  # _imod CURRENTLY NOT SUPPORTED
  # _ipow CURRENTLY NOT SUPPORTED
  # _ilshift CURRENTLY NOT SUPPORTED
  # _irshift CURRENTLY NOT SUPPORTED
  # _iand CURRENTLY NOT SUPPORTED
  # _ixor CURRENTLY NOT SUPPORTED
  # _ior CURRENTLY NOT SUPPORTED
  _neg = _as_tracer_method('__neg__')
  _pos = _as_tracer_method('__pos__')
  _abs = _as_tracer_method('__abs__')
  _invert = _as_tracer_method('__invert__')
  _complex = _as_tracer_method('__complex__')
  _int = _as_tracer_method('__int__')
  _float = _as_tracer_method('__float__')
  _index = _as_tracer_method('__index__')
  _round = _as_tracer_method('__round__')
  _trunc = _as_tracer_method('__trunc__')
  _floor = _as_tracer_method('__floor__')
  _ceil = _as_tracer_method('__ceil__')

  # --------------------------------
  # hijax interface
  # --------------------------------
  has_qdd = True

  def __hash__(self):
    return hash((AbstractVariable, self._var_type))

  def __eq__(self, other):
    return isinstance(other, AbstractVariable) and self._var_type == other._var_type

  def str_short(self, short_dtypes=False, **_) -> str:  # type: ignore
    return f'{self._var_type.__name__}()'

  # mutable interface
  def lo_ty_qdd(self, variable_state: VariableQDD) -> list:  # type: ignore
    return [lo_ty for t in variable_state.leaf_avals for lo_ty in t.lo_ty()]

  def new_from_loval(  # type: ignore[override]
    self, variable_state: VariableQDD, *lo_vals
  ) -> HijaxVariable:
    lo_vals_ = iter(lo_vals)
    hi_vals = [
      hi_ty.raise_val(*it.islice(lo_vals_, len(hi_ty.lo_ty())))  # type: ignore
      for hi_ty in variable_state.leaf_avals
    ]
    assert next(lo_vals_, None) is None
    variable: Variable = jax.tree.unflatten(variable_state.treedef, hi_vals)
    return HijaxVariable._new(
      variable._raw_value, variable._var_metadata, self._var_type
    )  # will be mutated

  def read_loval(self, variable_state: VariableQDD, variable) -> list:  # type: ignore
    leaf_vals, treedef = jax.tree.flatten(_get_hijax_state(variable))
    assert treedef == variable_state.treedef
    return [
      lo_val
      for hi_ty, hi_val in zip(variable_state.leaf_avals, leaf_vals)
      for lo_val in hi_ty.lower_val(hi_val)
    ]  # type: ignore

  def update_from_loval(  # type: ignore[override]
    self, box_state: VariableQDD, variable, *lo_vals
  ) -> None:
    lo_vals_ = iter(lo_vals)
    hi_vals = [
      hi_ty.raise_val(*it.islice(lo_vals_, len(hi_ty.lo_ty())))  # type: ignore
      for hi_ty in box_state.leaf_avals
    ]
    assert next(lo_vals_, None) is None
    _set_hijax_state(variable, jax.tree.unflatten(box_state.treedef, hi_vals))

  def to_tangent_aval(self):
    return AbstractVariable(self._var_type)


# --------------------------------------------
# Variable
# --------------------------------------------


def _variable_operator(name: str) -> tp.Callable[[Variable[A], tp.Any], A]:
  def variable_operator_method(self, other):
    value = self.get_value()
    if isinstance(other, Variable):
      other = other.get_value()
    return getattr(value, name)(other)

  variable_operator_method.__name__ = name
  return variable_operator_method


def _variable_unary_operator(name: str) -> tp.Callable[[Variable[A]], A]:
  def variable_unary_operator_method(self):
    value = self.get_value()
    return getattr(value, name)()

  variable_unary_operator_method.__name__ = name
  return variable_unary_operator_method


class VariableMeta(type):
  def __new__(cls, cls_name, bases, attrs):
    if '__slots__' not in attrs:
      attrs['__slots__'] = ()
    return super().__new__(cls, cls_name, bases, attrs)

  def __instancecheck__(self, instance):
    if super().__instancecheck__(instance):
      return True

    if isinstance(instance, jax.core.Tracer):
      ty = jax.typeof(instance)
      if isinstance(ty, AbstractVariable):
        return issubclass(ty._var_type, self)
    if isinstance(instance, HijaxVariable):
      return issubclass(instance._var_type, self)
    return False

  if not tp.TYPE_CHECKING:

    def __call__(cls, *args, **kwargs):
      return cls._variable_meta_call(*args, **kwargs)

  def _variable_meta_call(cls, *args, **kwargs):
    variable = super().__call__(*args, **kwargs)
    if variable.is_hijax:
      return _new_hijax_from_variable(variable)
    return variable


class Variable(tp.Generic[A], reprlib.Representable, metaclass=VariableMeta):
  """The base class for all ``Variable`` types. Create custom ``Variable``
  types by subclassing this class. Numerous NNX graph functions can filter
  for specific ``Variable`` types, for example, :func:`split`, :func:`state`,
  :func:`pop`, and :func:`State.filter`.

  Example usage::

    >>> from flax import nnx
    >>> import jax, jax.numpy as jnp

    >>> class CustomVariable(nnx.Variable):
    ...   pass

    >>> class Model(nnx.Module):
    ...   def __init__(self, rngs):
    ...     self.linear = nnx.Linear(2, 3, rngs=rngs)
    ...     self.custom_variable = CustomVariable(jnp.ones((1, 3)))
    ...   def __call__(self, x):
    ...     return self.linear(x) + self.custom_variable
    >>> model = Model(rngs=nnx.Rngs(0))

    >>> linear_variables = nnx.state(model, nnx.Param)
    >>> jax.tree.map(jnp.shape, linear_variables)
    State({
      'linear': {
        'bias': Param(
          value=(3,)
        ),
        'kernel': Param(
          value=(2, 3)
        )
      }
    })

    >>> custom_variable = nnx.state(model, CustomVariable)
    >>> jax.tree.map(jnp.shape, custom_variable)
    State({
      'custom_variable': CustomVariable(
        value=(1, 3)
      )
    })

    >>> variables = nnx.state(model)
    >>> jax.tree.map(jnp.shape, variables)
    State({
      'custom_variable': CustomVariable(
        value=(1, 3)
      ),
      'linear': {
        'bias': Param(
          value=(3,)
        ),
        'kernel': Param(
          value=(2, 3)
        )
      }
    })
  """

  __slots__ = ('_raw_value', '_trace_state', '_var_metadata')
  _raw_value: A
  _trace_state: tracers.TraceState
  _var_metadata: dict[str, tp.Any]
  required_metadata = frozenset([
      'is_hijax', 'has_ref', 'is_mutable', 'eager_sharding'
  ])

  @property
  def var_type(self):
    return type(self)

  @property
  def is_hijax(self) -> bool:
    return self._var_metadata['is_hijax']

  @property
  def has_ref(self) -> bool:
    return self._var_metadata['has_ref']

  @property
  def is_mutable(self) -> bool:
    return self._var_metadata['is_mutable']

  @property
  def shape(self: Variable[jax.Array]) -> tuple[int, ...]:
    return self.get_value().shape

  def __init__(
      self,
      value: A | VariableMetadata[A],
      *,
      is_hijax: bool | None = None,
      has_ref: bool = False,
      is_mutable: bool = True,
      eager_sharding: bool | None = None,
      **metadata: tp.Any,
  ):
    var_t = type(self)

    if isinstance(value, VariableMetadata):
      aux_metadata = dict(value.metadata)
      if 'is_hijax' in aux_metadata:
        if is_hijax is not None and is_hijax != aux_metadata['is_hijax']:
          raise ValueError(
            'Cannot specify is_hijax both in VariableMetadata and as an '
            'argument to Variable constructor.'
          )
        is_hijax = aux_metadata.pop('is_hijax')
      if 'has_ref' in aux_metadata:
        if has_ref is not None and has_ref != aux_metadata['has_ref']:
          raise ValueError(
            'Cannot specify has_ref both in VariableMetadata and as an '
            'argument to Variable constructor.'
          )
        has_ref = aux_metadata.pop('has_ref')
      if 'is_mutable' in aux_metadata:
        if is_mutable is not None and is_mutable != aux_metadata['is_mutable']:
          raise ValueError(
            'Cannot specify is_mutable both in VariableMetadata and as an '
            'argument to Variable constructor.'
          )
        is_mutable = aux_metadata.pop('is_mutable')
      if 'eager_sharding' in aux_metadata:
        if (
          eager_sharding is not None
          and eager_sharding != aux_metadata['eager_sharding']
        ):
          raise ValueError(
            'Cannot specify eager_sharding both in VariableMetadata and as '
            'an argument to Variable constructor.'
          )
        eager_sharding = aux_metadata['eager_sharding']
      metadata.update(aux_metadata)
      value = tp.cast(A, value.raw_value)

    if is_hijax is None:
      is_hijax = using_hijax()

    if eager_sharding is None:
      eager_sharding = using_eager_sharding()

    if is_hijax and not is_mutable:
      raise ValueError(
        'Cannot set is_hijax=True and is_mutable=False simultaneously.'
      )

    if has_ref and is_hijax:
      raise ValueError(
        'Cannot set has_ref=True and is_hijax=True simultaneously.'
      )

    if has_ref and not is_mutable:
      raise ValueError(
        'Cannot set has_ref=True and is_mutable=False simultaneously.'
      )

    if any(is_array_ref(v) for v in jax.tree.leaves(value)):
      raise ValueError('Cannot pass a Ref directly into Variable constructor.')

    metadata['is_hijax'] = is_hijax
    metadata['has_ref'] = has_ref
    metadata['is_mutable'] = is_mutable
    metadata['eager_sharding'] = eager_sharding
    object.__setattr__(self, '_trace_state', tracers.TraceState())
    object.__setattr__(self, '_var_metadata', metadata)
    object.__setattr__(self, '_raw_value', value)

    if hasattr(var_t, 'on_get_value') and 'on_get_value' not in metadata:
      metadata['on_get_value'] = var_t.on_get_value

    if hasattr(var_t, 'on_set_value') and 'on_set_value' not in metadata:
      metadata['on_set_value'] = var_t.on_set_value

    if hasattr(var_t, 'on_create_value') and 'on_create_value' not in metadata:
      metadata['on_create_value'] = var_t.on_create_value

    if hasattr(var_t, 'on_add_axis') and 'on_add_axis' not in metadata:
      metadata['on_add_axis'] = var_t.on_add_axis

    if hasattr(var_t, 'on_remove_axis') and 'on_remove_axis' not in metadata:
      metadata['on_remove_axis'] = var_t.on_remove_axis

    if 'sharding' in metadata:
      metadata['sharding_metadata'] = metadata.pop('sharding')

    if 'sharding_names' in metadata: # for bw compat
      warnings.warn("'sharding_names' is deprecated. Use 'sharding_metadata' instead.", DeprecationWarning)
      metadata['sharding_metadata'] = metadata.pop('sharding_names')

    # run create_value hooks
<<<<<<< HEAD
    value = self.create_value(self.raw_value)

    # shard the value if applicable
    if metadata.get('eager_sharding', using_eager_sharding()) and 'sharding_metadata' in metadata:
      value = core_spmd.shard_value(
        value, metadata['sharding_metadata'], metadata.get('sharding_rules', None),
        metadata.get('mesh', None))
=======
    if 'on_create_value' in metadata:
      value = metadata['on_create_value'](self, value)

    object.__setattr__(self, '_raw_value', value)
    # run create_value hook
    value = self.create_value(value)  # type: ignore
    # shard the _value if applicable
    if eager_sharding and 'sharding_names' in metadata:
      value = core_spmd.shard_value(
        value,
        metadata['sharding_names'],
        metadata.get('sharding_rules', None),
        metadata.get('mesh', None),
      )
    if has_ref:
      value = jax.new_ref(value)  # type: ignore
    object.__setattr__(self, '_raw_value', value)
>>>>>>> 5109e2c5

  @property
  def _can_update(self) -> bool:
    """Whether the Variable can be updated in-place in the current trace context."""
    if self.is_hijax:
      return self.is_mutable
    else:
      return self.is_mutable and self._trace_state.is_valid()

  def _check_can_update(self):
    if not self.is_mutable:
      raise errors.ImmutableVariableError(
        f'Cannot mutate {type(self).__name__} as it is marked as immutable.'
      )
    if not self.is_hijax and not self._trace_state.is_valid():
      raise errors.TraceContextError(
        f'Cannot mutate {type(self).__name__} from a different trace level'
      )

  def __getattr__(self, name: str) -> tp.Any:
    if name == 'sharding_names': # for backward compatibility
      warnings.warn("'sharding_names' is deprecated. Use 'sharding_metadata' instead.", DeprecationWarning)
      return self.sharding_metadata
    if name in object.__getattribute__(self, '_var_metadata'):
      return self._var_metadata[name]
    return getattr(object.__getattribute__(self, '_raw_value'), name)

  def __setattr__(self, name: str, value: tp.Any):
    self._check_can_update()
    try:
      object.__setattr__(self, name, value)
    except AttributeError as e:
      raise AttributeError(
        f'Cannot set attribute {name}. '
        f'To set Variable metadata use either:\n\n'
        f'  variable.set_metadata({name}=value)\n\nor\n\n'
        f"  variable.set_metadata('{name}', value)"
      ) from e

  def __delattr__(self, name: str):
    self._check_can_update()
    try:
      object.__delattr__(self, name)
    except AttributeError as e:
      raise AttributeError(
        f'Cannot delete attribute {name}. '
        f'To delete Variable metadata use:\n\n'
        f"  variable.del_metadata('{name}')"
      ) from e

  # NOTE(cgarciae): adding this for backward compatibility with VariableState
  @property
  def type(self):
    """The type of the variable."""

    return type(self)

  @tp.overload
  def get_metadata(self, *, exclude_required: bool = False) -> dict[str, tp.Any]:
    ...

  @tp.overload
  def get_metadata(self, name: str, default: tp.Any = MISSING) -> tp.Any:
    ...

  def get_metadata(
    self,
    name: str | None = None,
    default: tp.Any = MISSING,
    *,
    exclude_required: bool | None = None,
  ) -> tp.Any:
    """Get metadata for the Variable.

    Args:
      name: The key of the metadata element to get. If not provided, returns
        the full metadata dictionary.
      default: The default value to return if the metadata key is not found. If
        not provided and the key is not found, raises a KeyError.
    """
    if name is not None and exclude_required is not None:
      raise TypeError(
        "Cannot specify both 'name' and 'exclude_required' arguments."
      )
    metadata = self._var_metadata.copy()
    if name is None:
      if not isinstance(default, Missing):
        raise TypeError(
          "Cannot provide a default value when 'name' is not provided. "
          f'Got default={default}'
        )
      if exclude_required:
        for key in self.required_metadata:
          metadata.pop(key, None)
      return metadata
    if name not in metadata and not isinstance(default, Missing):
      return default
    return metadata[name]

  @tp.overload
  def set_metadata(self, metadata: dict[str, tp.Any], /) -> None:
    ...

  @tp.overload
  def set_metadata(self, name: str, value: tp.Any, /) -> None:
    ...

  @tp.overload
  def set_metadata(self, **metadata: tp.Any) -> None:
    ...

  def set_metadata(self, *args, **kwargs) -> None:
    """Set metadata for the Variable.

    `set_metadata` can be called in 3 ways:

    1. By passing a dictionary of metadata as the first argument, this will replace
      the entire Variable's metadata.
    2. By passing a name and value as the first two arguments, this will set
      the metadata entry for the given name to the given value.
    3. By using keyword arguments, this will update the Variable's metadata
      with the provided key-value pairs.
    """
    self._check_can_update()
    if args and kwargs:
      raise TypeError(
        'Cannot mix positional and keyword arguments in set_metadata'
      )
    if len(args) == 1:
      metadata = dict(args[0])
      if 'is_hijax' not in metadata:
        metadata['is_hijax'] = self.is_hijax
      if metadata['is_hijax'] != self.is_hijax:
        raise ValueError(
          f'Cannot change `is_hijax` metadata, expected {self.is_hijax}, '
          f'got {metadata["is_hijax"]}'
        )
      if 'has_ref' not in metadata:
        metadata['has_ref'] = self.has_ref
      if metadata['has_ref'] != self.has_ref:
        raise ValueError(
          f'Cannot change `has_ref` metadata, expected {self.has_ref}, '
          f'got {metadata["has_ref"]}'
        )
      if 'is_mutable' not in metadata:
        metadata['is_mutable'] = self.is_mutable
      if metadata['is_mutable'] != self.is_mutable:
        raise ValueError(
          f'Cannot change `is_mutable` metadata, expected {self.is_mutable}, '
          f'got {metadata["is_mutable"]}'
        )
      if 'eager_sharding' not in metadata:
        metadata['eager_sharding'] = self.eager_sharding
      if metadata['eager_sharding'] != self.eager_sharding:
        raise ValueError(
          f'Cannot change `eager_sharding` metadata, expected '
          f'{self.eager_sharding}, got {metadata["eager_sharding"]}'
        )
      self._var_metadata = metadata
    elif len(args) == 2:
      name, value = args
      if name == 'is_hijax' and value != self.is_hijax:
        raise ValueError(
          f'Cannot change `is_hijax` metadata, expected {self.is_hijax}, got {value}'
        )
      if name == 'has_ref' and value != self.has_ref:
        raise ValueError(
          f'Cannot change `has_ref` metadata, expected {self.has_ref}, got {value}'
        )
      if name == 'is_mutable' and value != self.is_mutable:
        raise ValueError(
          f'Cannot change `is_mutable` metadata, expected {self.is_mutable}, got {value}'
        )
      self._var_metadata[name] = value
    elif kwargs:
      if 'is_hijax' in kwargs and kwargs['is_hijax'] != self.is_hijax:
        raise ValueError(
          f'Cannot change `is_hijax` metadata, expected {self.is_hijax}, '
          f'got {kwargs["is_hijax"]}'
        )
      if 'has_ref' in kwargs and kwargs['has_ref'] != self.has_ref:
        raise ValueError(
          f'Cannot change `has_ref` metadata, expected {self.has_ref}, '
          f'got {kwargs["has_ref"]}'
        )
      if 'is_mutable' in kwargs and kwargs['is_mutable'] != self.is_mutable:
        raise ValueError(
          f'Cannot change `is_mutable` metadata, expected {self.is_mutable}, '
          f'got {kwargs["is_mutable"]}'
        )
      self._var_metadata.update(kwargs)
    else:
      raise TypeError(
        f'set_metadata takes either 1 or 2 arguments, or at least 1 keyword argument, '
        f'got args={args}, kwargs={kwargs}'
      )

  def has_metadata(self, name: str) -> bool:
    """Check if the Variable has a metadata entry for the given name.

    Args:
      name: The key of the metadata element to check.
    Returns:
      True if the metadata entry exists, False otherwise.
    """
    return name in self._var_metadata

  def del_metadata(self, name: str) -> None:
    """Delete a metadata entry for the Variable.

    Args:
      name: The key of the metadata element to delete.
    """
    self._check_can_update()
    if name in ('is_hijax', 'has_ref', 'is_mutable'):
      raise ValueError(f'Cannot delete `{name}` metadata')
    del self._var_metadata[name]

  def copy_from(self, other: Variable[A]) -> None:
    if type(self) is not type(other):
      raise ValueError(
        f'Cannot copy from incompatible container, '
        f'expected {type(self).__name__}, got {type(other).__name__}'
      )
    if self is other:
      return
    self._raw_value = other._raw_value
    self._var_metadata.clear()
    self._var_metadata.update(other.get_metadata())

  def update_from_state(self, variable_state: Variable[A]):
    self._raw_value = variable_state._raw_value

    if self._var_metadata != variable_state._var_metadata:
      metadata = variable_state.get_metadata()
      metadata['is_hijax'] = self.is_hijax
      metadata['has_ref'] = self.has_ref
      metadata['is_mutable'] = self.is_mutable
      self._var_metadata = metadata

  @tp.final
  def get_raw_value(self) -> A:
    return self._raw_value

  # @tp.final
  def set_raw_value(self, value: A, *, _unsafe_bypass_check: bool = False):
    if not _unsafe_bypass_check:
      self._check_can_update()
    self._raw_value = value

  @property
  def raw_value(self) -> A:
    return self.get_raw_value()

  @raw_value.setter
  def raw_value(self, value: A):
    self.set_raw_value(value)

  @property
  def value(self) -> A:
    value = self._raw_value
    if is_array_ref(value):
      value = value[...]

    return self.get_value()

  @value.setter
  def value(self, value: A):
    self.set_value(value)

  def create_value(self, value: A):
    return value

  def get_value(self, *, index: tp.Any = MISSING) -> A:
    value = jax.tree.map(lambda x: x, self._raw_value)  # make a copy
    if not isinstance(index, Missing):
      if is_array_ref(value):
        value = value[index]
      elif isinstance(value, jax.Array) and index is ...:
        pass  # skip trivial access
      else:
        value = value[index]
    elif is_array_ref(value):
      value = value[...]
    if 'on_get_value' in self._var_metadata:
      value = self._var_metadata['on_get_value'](self, value)
    return value  # type: ignore

  def set_value(self, value: A, *, index: tp.Any = MISSING):
    value = jax.tree.map(lambda x: x, value)  # make a copy
    if isinstance(value, Variable):
      raise ValueError(
        'Cannot set value to a Variable, use `copy_from` method instead'
      )
    if 'on_set_value' in self._var_metadata:
      value = self._var_metadata['on_set_value'](self, value)
    # update _raw_value
    if is_array_ref(self._raw_value):
      if isinstance(index, Missing):
        self._raw_value[...] = value
      else:
        self._raw_value[index] = value
    elif isinstance(self._raw_value, jax.Array) and (
      not isinstance(index, Missing)
    ):
      # check if its a full replace to av
      if (
        index == ...
        and isinstance(value, jax.Array)
        and value.shape == self._raw_value[index].shape
        and value.dtype == self._raw_value.dtype
        and (
          getattr(value, 'sharding', None)
          == getattr(self._raw_value, 'sharding', None)
        )
      ):
        self._raw_value = value
      else:
        self._raw_value = self._raw_value.at[index].set(value)  # type: ignore
    else:
      if isinstance(index, Missing):
        self._raw_value = value
      else:
        self._raw_value[index] = value  # type: ignore

  def add_axis(self, axis_index: AxisIndex, axis_name: AxisName | None):
    if 'on_add_axis' in self._var_metadata:
      self._var_metadata['on_add_axis'](self, axis_index, axis_name)

  def remove_axis(self, axis_index: AxisIndex, axis_name: AxisName | None):
    if 'on_remove_axis' in self._var_metadata:
      self._var_metadata['on_remove_axis'](self, axis_index, axis_name)

  @tp.overload
  def copy(self, value: B, **kwargs) -> Variable[B]:
    ...

  @tp.overload
  def copy(self, **kwargs) -> Variable[A]:
    ...

  def copy(
    self,
    value: tp.Any = MISSING,
    *,
    _copy_ref: bool = True,
    **updates,
  ) -> Variable[tp.Any]:
    assert 'raw_value' not in updates

    if updates.get('has_ref', False) and updates.get('is_hijax', False):
      raise ValueError(
        'Cannot set has_ref=True and is_hijax=True simultaneously.'
      )
    if not updates.get('is_mutable', True) and updates.get('has_ref', False):
      raise ValueError(
        'Cannot set has_ref=True and is_mutable=False simultaneously.'
      )
    if updates.get('is_mutable', False) and updates.get('is_hijax', False):
      raise ValueError(
        'Cannot set is_hijax=True and is_mutable=False simultaneously.'
      )
    new_metadata = self.get_metadata() | updates
    if updates.get('has_ref', False):
      new_metadata['is_hijax'] = False
      new_metadata.pop('was_hijax', None)
    if updates.get('is_hijax', False):
      new_metadata['has_ref'] = False
      new_metadata.pop('had_ref', None)
    if not updates.get('is_mutable', True) and self.is_mutable:
      new_metadata['has_ref'] = False
      new_metadata['is_hijax'] = False
      if self.has_ref:
        new_metadata['had_ref'] = True
      if self.is_hijax:
        new_metadata['was_hijax'] = True
    if updates.get('is_mutable', False) or updates.get('has_ref', False):
      new_metadata.pop('had_ref', None)
    if updates.get('is_mutable', False) or updates.get('is_hijax', False):
      new_metadata.pop('was_hijax', None)

    if not isinstance(value, Missing):
      pass
    elif 'value' in updates:
      value = updates.pop('value')
    else:
      value = self.get_raw_value()
    if _copy_ref and is_array_ref(value):
      value = value[...]

    if _copy_ref and (
      new_metadata['has_ref']
      or (new_metadata['is_mutable'] and self.get_metadata('had_ref', False))
    ):
      value = jax.new_ref(value)
      new_metadata['has_ref'] = True
    if new_metadata['is_mutable'] and self.get_metadata('was_hijax', False):
      new_metadata['is_hijax'] = True

    obj = self.from_metadata(value, new_metadata)
    return obj

  @classmethod
  def _new(
    cls,
    value: A,
    metadata: dict[str, tp.Any],
  ) -> Variable[A]:
    obj = object.__new__(cls)
    # skip __setattr__ for trace_state initialization
    object.__setattr__(obj, '_trace_state', tracers.TraceState())
    object.__setattr__(obj, '_var_metadata', metadata)
    object.__setattr__(obj, '_raw_value', value)
    return obj

  @classmethod
  def from_metadata(
    cls,
    value: A,
    attributes: dict[str, tp.Any],
  ) -> Variable[A]:
    variable = cls._new(value, dict(attributes))
    if attributes['is_hijax']:
      variable = _new_hijax_from_variable(variable)  # type: ignore[assignment]
    return variable  # type: ignore[return-value]

  replace = copy
  to_state = copy

  def __nnx_repr__(self):
    stats = SizeBytes.from_any(self._raw_value)
    if stats:
      comment = f' # {stats}'
    else:
      comment = ''

    yield reprlib.Object(type=type(self).__name__, comment=comment)
    yield reprlib.Attr('value', self.get_value())
    for name, value in self._var_metadata.items():
      if name == 'is_hijax' and not value:
        continue
      if name == 'has_ref' and not value:
        continue
      if name == 'is_mutable' and value:
        continue
      if name == 'eager_sharding' and value:
        continue
      yield reprlib.Attr(name, value)

  def __treescope_repr__(self, path, subtree_renderer):
    size_bytes = SizeBytes.from_any(self.get_value())
    if size_bytes:
      stats_repr = f' # {size_bytes}'
      first_line_annotation = treescope.rendering_parts.comment_color(
        treescope.rendering_parts.text(f'{stats_repr}')
      )
    else:
      first_line_annotation = None

    children = {'value': self.get_value(), **self._var_metadata}
    return visualization.render_object_constructor(
      object_type=type(self),
      attributes=children,
      path=path,
      subtree_renderer=subtree_renderer,
      first_line_annotation=first_line_annotation,
    )

  # hooks API
  if tp.TYPE_CHECKING:

    def on_get_value(self, value: A) -> A: ...

    def on_set_value(self, value: A) -> A: ...

    def on_create_value(self, value: A) -> A: ...

    def on_add_axis(
      self: V, axis_index: AxisIndex, axis_name: AxisName | None
    ) -> V: ...

    def on_remove_axis(
      self: V, axis_index: AxisIndex, axis_name: AxisName | None
    ) -> V: ...

  def __jax_array__(self):
    return self.get_value()

  # pickle support
  def __getstate__(self):
    return {
      '_raw_value': self._raw_value,
      '_trace_state': self._trace_state,
      '_var_metadata': self._var_metadata,
    }

  def __setstate__(self, state):
    # skip __setattr__ for trace_state initialization
    object.__setattr__(self, '_trace_state', state['_trace_state'])
    object.__setattr__(self, '_var_metadata', state['_var_metadata'])
    object.__setattr__(self, '_raw_value', state['_raw_value'])

  # --------------------------------------------
  # proxy methods
  # --------------------------------------------
  @tp.overload
  def __getitem__(self: Variable[jax.Array], key) -> jax.Array:
    ...

  @tp.overload
  def __getitem__(self: Variable[dict[tp.Any, B]], key) -> B:
    ...

  @tp.overload
  def __getitem__(self: Variable[list[B]], key: int) -> B:
    ...

  @tp.overload
  def __getitem__(self: Variable[tuple[B, ...]], key: int) -> B:
    ...

  @tp.overload
  def __getitem__(self, key) -> tp.Any:
    ...

  def __getitem__(self, key):
    return self.get_value(index=key)

  def __setitem__(self, key, value) -> None:
    self.set_value(value, index=key)

  def __delitem__(self, key) -> None:
    value = self.get_value()
    del value[key]  # type: ignore
    self.set_value(value)  # type: ignore

  def __call__(self, *args, **kwargs) -> tp.Any:
    return self.get_value()(*args, **kwargs)  # type: ignore

  def __len__(self) -> int:
    return len(self.get_value())  # type: ignore

  def __iter__(self) -> tp.Iterator:
    return iter(self.get_value())  # type: ignore

  def __contains__(self, item) -> bool:
    return item in self.get_value()  # type: ignore

  __add__ = _variable_operator('__add__')
  __sub__ = _variable_operator('__sub__')
  __mul__ = _variable_operator('__mul__')
  __matmul__ = _variable_operator('__matmul__')
  __truediv__ = _variable_operator('__truediv__')
  __floordiv__ = _variable_operator('__floordiv__')
  __mod__ = _variable_operator('__mod__')
  __pow__ = _variable_operator('__pow__')
  __lshift__ = _variable_operator('__lshift__')
  __rshift__ = _variable_operator('__rshift__')
  __and__ = _variable_operator('__and__')
  __xor__ = _variable_operator('__xor__')
  __or__ = _variable_operator('__or__')
  __radd__ = _variable_operator('__radd__')
  __rsub__ = _variable_operator('__rsub__')
  __rmul__ = _variable_operator('__rmul__')
  __rmatmul__ = _variable_operator('__rmatmul__')
  __rtruediv__ = _variable_operator('__rtruediv__')
  __rfloordiv__ = _variable_operator('__rfloordiv__')
  __rmod__ = _variable_operator('__rmod__')
  __rpow__ = _variable_operator('__rpow__')
  __rlshift__ = _variable_operator('__rlshift__')
  __rrshift__ = _variable_operator('__rrshift__')
  __rand__ = _variable_operator('__rand__')
  __rxor__ = _variable_operator('__rxor__')
  __ror__ = _variable_operator('__ror__')

  def __iadd__(self: V, other) -> V:
    raise NotImplementedError(
      'In-place operations are no longer supported for Variable.\n'
      'Use `variable.value += x` instead.'
    )

  def __isub__(self: V, other) -> V:
    raise NotImplementedError(
      'In-place operations are no longer supported for Variable.\n'
      'Use `variable.value -= x` instead.'
    )

  def __imul__(self: V, other) -> V:
    raise NotImplementedError(
      'In-place operations are no longer supported for Variable.\n'
      'Use `variable.value *= x` instead.'
    )

  def __imatmul__(self: V, other) -> V:
    raise NotImplementedError(
      'In-place operations are no longer supported for Variable.\n'
      'Use `variable.value @= x` instead.'
    )

  def __itruediv__(self: V, other) -> V:
    raise NotImplementedError(
      'In-place operations are no longer supported for Variable.\n'
      'Use `variable.value /= x` instead.'
    )

  def __ifloordiv__(self: V, other) -> V:
    raise NotImplementedError(
      'In-place operations are no longer supported for Variable.\n'
      'Use `variable.value //= x`` instead.'
    )

  def __imod__(self: V, other) -> V:
    raise NotImplementedError(
      'In-place operations are no longer supported for Variable.\n'
      'Use `variable.value %= x` instead.'
    )

  def __ipow__(self: V, other) -> V:
    raise NotImplementedError(
      'In-place operations are no longer supported for Variable.\n'
      'Use `variable.value **= x`` instead.'
    )

  def __ilshift__(self: V, other) -> V:
    raise NotImplementedError(
      'In-place operations are no longer supported for Variable.\n'
      'Use `variable.value <<= x`` instead.'
    )

  def __irshift__(self: V, other) -> V:
    raise NotImplementedError(
      'In-place operations are no longer supported for Variable.\n'
      'Use `variable.value >>= x`` instead.'
    )

  def __iand__(self: V, other) -> V:
    raise NotImplementedError(
      'In-place operations are no longer supported for Variable.\n'
      'Use `variable.value &= x` instead.'
    )

  def __ixor__(self: V, other) -> V:
    raise NotImplementedError(
      'In-place operations are no longer supported for Variable.\n'
      'Use `variable.value ^= x` instead.'
    )

  def __ior__(self: V, other) -> V:
    raise NotImplementedError(
      'In-place operations are no longer supported for Variable.\n'
      'Use `variable.value |= x` instead.'
    )

  __neg__ = _variable_unary_operator('__neg__')
  __pos__ = _variable_unary_operator('__pos__')
  __abs__ = _variable_unary_operator('__abs__')
  __invert__ = _variable_unary_operator('__invert__')
  __complex__ = _variable_unary_operator('__complex__')
  __int__ = _variable_unary_operator('__int__')
  __float__ = _variable_unary_operator('__float__')
  __index__ = _variable_unary_operator('__index__')
  __trunc__ = _variable_unary_operator('__trunc__')
  __floor__ = _variable_unary_operator('__floor__')
  __ceil__ = _variable_unary_operator('__ceil__')

  def __round__(self, ndigits: int = 0) -> A:
    return self.get_value().__round__(ndigits)  # type: ignore

  # --------------------------------------------

  def __init_subclass__(cls) -> None:
    if '__slots__' not in vars(cls):
      cls.__slots__ = ()  # type: ignore[assignment]
    super().__init_subclass__()
    jax.tree_util.register_pytree_with_keys(
      cls,
      flatten_with_keys=_variable_flatten_with_keys,
      unflatten_func=partial(_variable_unflatten, cls),  # type: ignore
      flatten_func=_variable_flatten,
    )


def _variable_flatten_with_keys(x: Variable[tp.Any]):
  metadata = tuple(sorted(x._var_metadata.items()))
  node = (jtu.GetAttrKey('value'), x._raw_value)
  return (node,), metadata


def _variable_flatten(x: Variable[tp.Any]):
  metadata = tuple(sorted(x._var_metadata.items()))
  return (x._raw_value,), metadata


def _variable_unflatten(
  cls: type[Variable[tp.Any]],
  static: tuple[tuple[str, tp.Any], ...],
  children: tuple[tp.Any],
):
  return cls._new(children[0], dict(static))


jax.tree_util.register_pytree_with_keys(
  Variable,
  flatten_with_keys=_variable_flatten_with_keys,
  unflatten_func=partial(_variable_unflatten, Variable),  # type: ignore
  flatten_func=_variable_flatten,
)

VariableState = Variable


class Param(Variable[A]):
  """The canonical learnable parameter. All learnable parameters
  in NNX layer modules will have the ``Param`` :class:`Variable`
  type::

    >>> from flax import nnx
    >>> import jax, jax.numpy as jnp

    >>> layer = nnx.Linear(2, 3, rngs=nnx.Rngs(0))
    >>> jax.tree.map(jnp.shape, nnx.state(layer))
    State({
      'bias': Param(
        value=(3,)
      ),
      'kernel': Param(
        value=(2, 3)
      )
    })
  """

  pass


class BatchStat(Variable[A]):
  """The mean and variance batch statistics stored in
  the :class:`BatchNorm` layer. Note, these are not the
  learnable scale and bias parameters, but rather the
  running average statistics that are typically used
  during post-training inference::

    >>> from flax import nnx
    >>> import jax, jax.numpy as jnp

    >>> layer = nnx.BatchNorm(3, rngs=nnx.Rngs(0))
    >>> jax.tree.map(jnp.shape, nnx.state(layer))
    State({
      'bias': Param(
        value=(3,)
      ),
      'mean': BatchStat(
        value=(3,)
      ),
      'scale': Param(
        value=(3,)
      ),
      'var': BatchStat(
        value=(3,)
      )
    })
  """

  pass


class Cache(Variable[A]):
  """Autoregressive cache in :class:`MultiHeadAttention`::

  >>> from flax import nnx
  >>> import jax, jax.numpy as jnp

  >>> layer = nnx.MultiHeadAttention(
  ...   num_heads=2,
  ...   in_features=3,
  ...   qkv_features=6,
  ...   out_features=6,
  ...   decode=True,
  ...   rngs=nnx.Rngs(0),
  ... )

  >>> layer.init_cache((1, 3))
  >>> jax.tree.map(jnp.shape, nnx.state(layer, nnx.Cache))
  State({
    'cache_index': Cache(
      value=()
    ),
    'cached_key': Cache(
      value=(1, 2, 3)
    ),
    'cached_value': Cache(
      value=(1, 2, 3)
    )
  })
  """

  pass


class Intermediate(Variable[A]):
  """:class:`Variable` type that is typically used for
  :func:`Module.sow`::

    >>> from flax import nnx
    >>> import jax, jax.numpy as jnp

    >>> class Model(nnx.Module):
    ...   def __init__(self, rngs):
    ...     self.linear1 = nnx.Linear(2, 3, rngs=rngs)
    ...     self.linear2 = nnx.Linear(3, 4, rngs=rngs)
    ...   def __call__(self, x):
    ...     x = self.linear1(x)
    ...     self.sow(nnx.Intermediate, 'i', x)
    ...     x = self.linear2(x)
    ...     return x
    >>> model = Model(rngs=nnx.Rngs(0))

    >>> x = jnp.ones((1, 2))
    >>> y = model(x)
    >>> jax.tree.map(jnp.shape, nnx.state(model, nnx.Intermediate))
    State({
      'i': Intermediate(
        value=((1, 3),)
      )
    })
  """

  pass


class Perturbation(Intermediate[A]):
  """:class:`Variable` type that is typically used for
  :func:`Module.perturb`::

    >>> from flax import nnx
    >>> import jax, jax.numpy as jnp

    >>> class Model(nnx.Module):
    ...   def __init__(self, rngs):
    ...     self.linear1 = nnx.Linear(2, 3, rngs=rngs)
    ...     self.linear2 = nnx.Linear(3, 4, rngs=rngs)
    ...   def __call__(self, x):
    ...     x = self.linear1(x)
    ...     x = self.perturb('i', x)
    ...     x = self.linear2(x)
    ...     return x
    >>> model = Model(rngs=nnx.Rngs(0))

    >>> x = jnp.ones((1, 2))
    >>> y = model(x)
    >>> jax.tree.map(jnp.shape, nnx.state(model, nnx.Perturbation))
    State({
      'i': Perturbation(
        value=(1, 3)
      )
    })
  """

  pass


def with_metadata(
  initializer: F,
  set_value_hooks: tp.Union[SetValueHook[A], tp.Sequence[SetValueHook[A]]] = (),
  get_value_hooks: tp.Union[SetValueHook[A], tp.Sequence[SetValueHook[A]]] = (),
  create_value_hooks: tp.Union[
    CreateValueHook[A], tp.Sequence[CreateValueHook[A]]
  ] = (),
  add_axis_hooks: tp.Union[
    AddAxisHook[Variable[A]], tp.Sequence[AddAxisHook[Variable[A]]]
  ] = (),
  remove_axis_hooks: tp.Union[
    RemoveAxisHook[Variable[A]],
    tp.Sequence[RemoveAxisHook[Variable[A]]],
  ] = (),
  **metadata: tp.Any,
) -> F:
  if set_value_hooks:
    if callable(set_value_hooks):
      set_value_hooks = (set_value_hooks,)
    else:
      set_value_hooks = tuple(set_value_hooks)
  else:
    set_value_hooks = ()

  if get_value_hooks:
    if callable(get_value_hooks):
      get_value_hooks = (get_value_hooks,)
    else:
      get_value_hooks = tuple(get_value_hooks)
  else:
    get_value_hooks = ()

  if create_value_hooks:
    if callable(create_value_hooks):
      create_value_hooks = (create_value_hooks,)
    else:
      create_value_hooks = tuple(create_value_hooks)
  else:
    create_value_hooks = ()

  if add_axis_hooks:
    if callable(add_axis_hooks):
      add_axis_hooks = (add_axis_hooks,)
    else:
      add_axis_hooks = tuple(add_axis_hooks)
  else:
    add_axis_hooks = ()

  if remove_axis_hooks:
    if callable(remove_axis_hooks):
      remove_axis_hooks = (remove_axis_hooks,)
    else:
      remove_axis_hooks = tuple(remove_axis_hooks)
  else:
    remove_axis_hooks = ()

  @functools.wraps(initializer)
  def wrapper(*args):
    return VariableMetadata(
      initializer(*args),
      set_value_hooks=set_value_hooks,
      get_value_hooks=get_value_hooks,
      create_value_hooks=create_value_hooks,
      add_axis_hooks=add_axis_hooks,
      remove_axis_hooks=remove_axis_hooks,
      metadata=metadata,
    )

  return wrapper  # type: ignore


###################################################
### Variable type/class <-> string name mapping ###
###################################################
# Assumption: the mapping is 1-1 and unique.

VariableTypeCache: dict[str, tp.Type[Variable[tp.Any]]] = {}


def variable_type_from_name(
  name: str,
  /,
  *,
  base: type[Variable[tp.Any]] = Variable,
  allow_register: bool = False,
) -> tp.Type[Variable[tp.Any]]:
  """Given a Linen-style collection name, get or create its NNX Variable class."""
  if name not in VariableTypeCache:
    if not allow_register:
      raise ValueError(
        f'Name {name} is not registered in the registry. '
        'To register a new name, use register_variable_name() '
        'or set allow_register=True.'
      )
    VariableTypeCache[name] = type(name, (base,), {})
  return VariableTypeCache[name]


def variable_name_from_type(
  typ: tp.Type[Variable[tp.Any]], /, *, allow_register: bool = False
) -> str:
  """Given an NNX Variable type, get its Linen-style collection name.

  Should output the exact inversed result of `variable_type_from_name()`."""
  for name, t in VariableTypeCache.items():
    if typ == t:
      return name

  if not allow_register:
    raise ValueError(
      f'Type {typ} is not registered in the registry. '
      'To register a new type, use register_variable_name() '
      'or set allow_register=True.'
    )
  name = typ.__name__
  if name in VariableTypeCache:
    raise ValueError(
      'Name {name} is already registered in the registry as {VariableTypeCache[name]}. '
      'It cannot be linked with this type {typ}.'
    )
  register_variable_name(name, typ)
  return name


@tp.overload
def register_variable_name(
  name: str,
  typ: type[Variable[tp.Any]],
  *,
  overwrite: bool = False,
) -> type[Variable[tp.Any]]: ...


@tp.overload
def register_variable_name(
  name: str,
  *,
  overwrite: bool = False,
) -> tp.Callable[[type[Variable[tp.Any]]], type[Variable[tp.Any]]]: ...


def register_variable_name(
  name: str,
  typ: type[Variable[A]] | Missing = MISSING,
  *,
  overwrite=False,
) -> type[Variable[A]] | tp.Callable[[type[Variable[A]]], type[Variable[A]]]:
  """Register a pair of Linen collection name and its NNX type."""
  if isinstance(typ, Missing):
    return partial(register_variable_name, name, overwrite=overwrite)
  typ = tp.cast(type[Variable[A]], typ)
  if not overwrite and name in VariableTypeCache:
    raise ValueError(
      f'Name {name} already mapped to type {VariableTypeCache[name]}. '
      'To overwrite, call register_variable_name() with `overwrite=True`.'
    )
  VariableTypeCache[name] = typ
  return typ


# add known variable type names
register_variable_name('params', Param)
register_variable_name('batch_stats', BatchStat)
register_variable_name('cache', Cache)
register_variable_name('intermediates', Intermediate)
register_variable_name('perturbations', Perturbation)<|MERGE_RESOLUTION|>--- conflicted
+++ resolved
@@ -21,14 +21,7 @@
 import threading
 import typing as tp
 from typing import Any
-<<<<<<< HEAD
 import warnings
-from flax import config
-
-import jax
-import treescope  # type: ignore[import-untyped]
-=======
->>>>>>> 5109e2c5
 
 from flax import config
 from flax import errors
@@ -1108,15 +1101,6 @@
       metadata['sharding_metadata'] = metadata.pop('sharding_names')
 
     # run create_value hooks
-<<<<<<< HEAD
-    value = self.create_value(self.raw_value)
-
-    # shard the value if applicable
-    if metadata.get('eager_sharding', using_eager_sharding()) and 'sharding_metadata' in metadata:
-      value = core_spmd.shard_value(
-        value, metadata['sharding_metadata'], metadata.get('sharding_rules', None),
-        metadata.get('mesh', None))
-=======
     if 'on_create_value' in metadata:
       value = metadata['on_create_value'](self, value)
 
@@ -1134,7 +1118,6 @@
     if has_ref:
       value = jax.new_ref(value)  # type: ignore
     object.__setattr__(self, '_raw_value', value)
->>>>>>> 5109e2c5
 
   @property
   def _can_update(self) -> bool:
