# Copyright 2024 The Flax Authors.
#
# Licensed under the Apache License, Version 2.0 (the "License");
# you may not use this file except in compliance with the License.
# You may obtain a copy of the License at
#
#     http://www.apache.org/licenses/LICENSE-2.0
#
# Unless required by applicable law or agreed to in writing, software
# distributed under the License is distributed on an "AS IS" BASIS,
# WITHOUT WARRANTIES OR CONDITIONS OF ANY KIND, either express or implied.
# See the License for the specific language governing permissions and
# limitations under the License.
from __future__ import annotations

import typing as tp
from types import MappingProxyType

from flax.nnx import rnglib, variablelib
from flax.nnx.module import Module
<<<<<<< HEAD
from flax.nnx.nn import initializers
from flax.nnx.nn.linear import Linear, LinearGeneral
from flax.nnx.nn.dtypes import promote_dtype
from flax.typing import Dtype, Initializer
=======
from flax.nnx.nn import initializers, dtypes
from flax.nnx.nn.linear import Linear
from flax.typing import Dtype, Initializer, PromoteDtypeFn
>>>>>>> 2204c82d
import jax
import jax.numpy as jnp
import numpy as np

Array = jax.Array
Axis = int
Size = int
A = tp.TypeVar('A')

default_a_initializer = initializers.he_uniform()
default_b_initializer = initializers.zeros


def _normalize_axes(axes: tuple[int, ...], ndim: int) -> tuple[int, ...]:
  # A tuple by convention. len(axes_tuple) then also gives the rank efficiently.
  return tuple(sorted(ax if ax >= 0 else ndim + ax for ax in axes))


class LoRAParam(variablelib.Param[A]):
  pass


class LoRA(Module):
  """A standalone LoRA layer.

  Example usage::

    >>> from flax import nnx
    >>> import jax, jax.numpy as jnp
    >>> layer = nnx.LoRA(3, 2, 4, rngs=nnx.Rngs(0))
    >>> layer.lora_a.shape
    (3, 2)
    >>> layer.lora_b.shape
    (2, 4)
    >>> # Wrap around existing layer
    >>> linear = nnx.Linear(3, 4, rngs=nnx.Rngs(0))
    >>> wrapper = nnx.LoRA(3, 2, 4, base_module=linear, rngs=nnx.Rngs(1))
    >>> assert wrapper.base_module == linear
    >>> wrapper.lora_a.shape
    (3, 2)
    >>> layer.lora_b.shape
    (2, 4)
    >>> y = layer(jnp.ones((16, 3)))
    >>> y.shape
    (16, 4)

  Args:
    in_features: the number of input features.
    lora_rank: the rank of the LoRA dimension.
    out_features: the number of output features.
    base_module: a base module to call and substitute, if possible.
    dtype: the dtype of the computation (default: infer from input and params).
    param_dtype: the dtype passed to parameter initializers (default: float32).
    precision: numerical precision of the computation see `jax.lax.Precision`
      for details.
    a_initializer: initializer function for the fan-in matrices. Default to
      `he_uniform`.
    b_initializer: initializer function for the fan-out matrices. Default to
      `zero initializer`.
    lora_param_type: the type of the LoRA params.
    promote_dtype: function to promote the dtype of all input array arguments
      (including Variables accessed through ``self``) to the desired dtype. The
      function should accept a tuple of ``(inputs, lora_a, lora_b)`` and a ``dtype``
      keyword argument, and return a tuple of arrays with the promoted dtype.
    rngs: rng key.
    a_metadata: Optional metadata dictionary to set when initializing
      the fan-in matrices.
    b_metadata: Optional metadata dictionary to set when initializing
      the fan-out matrices.
  """

  def __init__(
    self,
    in_features: int,
    lora_rank: int,
    out_features: int,
    *,
    base_module: tp.Optional[Module] = None,
    dtype: tp.Optional[Dtype] = None,
    param_dtype: Dtype = jnp.float32,
    a_initializer: Initializer = default_a_initializer,
    b_initializer: Initializer = default_b_initializer,
    lora_param_type: tp.Type[variablelib.Variable] = LoRAParam,
<<<<<<< HEAD
    rngs: rnglib.Rngs,
=======
    promote_dtype: PromoteDtypeFn = dtypes.promote_dtype,
    rngs: rnglib.Rngs,
    a_metadata: tp.Mapping[str, tp.Any] = MappingProxyType({}),
    b_metadata: tp.Mapping[str, tp.Any] = MappingProxyType({}),
>>>>>>> 2204c82d
  ):
    self.in_features = in_features
    self.out_features = out_features
    self.dtype = dtype
    self.param_dtype = param_dtype
    self.lora_param_type = lora_param_type
    self.base_module = base_module
    self.promote_dtype = promote_dtype

    self.lora_a = lora_param_type(
<<<<<<< HEAD
      a_initializer(rngs.params(), (in_features, lora_rank), param_dtype)
    )
    self.lora_b = lora_param_type(
      b_initializer(rngs.params(), (lora_rank, out_features), param_dtype)
=======
      a_initializer(rngs.params(), (in_features, lora_rank), param_dtype),
      **a_metadata,
    )
    self.lora_b = lora_param_type(
      b_initializer(rngs.params(), (lora_rank, out_features), param_dtype),
      **b_metadata,
>>>>>>> 2204c82d
    )

  def __call__(self, x: jax.Array):
    x, lora_a, lora_b = self.promote_dtype(
      (x, self.lora_a[...], self.lora_b[...]), dtype=self.dtype
    )
    out = x @ lora_a @ lora_b
    if self.base_module is not None:
      if not callable(self.base_module):
        raise ValueError('`self.base_module` must be callable.')
      out += self.base_module(x)
    return out


class LoRALinear(Linear):
  """An `nnx.Linear` layer in which the output will be LoRAified.

  The model state structure will be compatible with that of Linear.

  Example usage::

    >>> from flax import nnx
    >>> import jax, jax.numpy as jnp
    >>> linear = nnx.Linear(3, 4, rngs=nnx.Rngs(0))
    >>> lora_linear = nnx.LoRALinear(3, 4, lora_rank=2, rngs=nnx.Rngs(0))
    >>> linear.kernel.shape
    (3, 4)
    >>> lora_linear.kernel.shape
    (3, 4)
    >>> lora_linear.lora.lora_a.shape
    (3, 2)
    >>> jnp.allclose(linear.kernel[...], lora_linear.kernel[...])
    Array(True, dtype=bool)
    >>> y = lora_linear(jnp.ones((16, 3)))
    >>> y.shape
    (16, 4)

  Args:
    in_features: the number of input features.
    out_features: the number of output features.
    lora_rank: the rank of the LoRA dimension.
    lora_base_module: a base module to call and substitute, if possible.
    lora_dtype: the dtype of the computation (default: infer from input and params).
    lora_param_dtype: the dtype passed to parameter initializers (default: float32).
    a_initializer: initializer function for the fan-in matrices. Default to
      `he_uniform`.
    b_initializer: initializer function for the fan-out matrices. Default to
      `zero initializer`.
    lora_param_type: the type of the LoRA params.
    lora_promote_dtype: function to promote the dtype for the LoRA submodule.
    a_metadata: Optional metadata dictionary to set when initializing
      the fan-in matrices.
    b_metadata: Optional metadata dictionary to set when initializing
      the fan-out matrices.
  """

  def __init__(
    self,
    in_features: int,
    out_features: int,
    *,
    lora_rank: int,
<<<<<<< HEAD
    lora_base_module: tp.Optional[Module] = None,
=======
>>>>>>> 2204c82d
    lora_dtype: tp.Optional[Dtype] = None,
    lora_param_dtype: Dtype = jnp.float32,
    a_initializer: Initializer = default_a_initializer,
    b_initializer: Initializer = default_b_initializer,
    lora_param_type: tp.Type[variablelib.Variable] = LoRAParam,
<<<<<<< HEAD
    rngs: rnglib.Rngs,
=======
    lora_promote_dtype: PromoteDtypeFn = dtypes.promote_dtype,
    rngs: rnglib.Rngs,
    a_metadata: tp.Mapping[str, tp.Any] = MappingProxyType({}),
    b_metadata: tp.Mapping[str, tp.Any] = MappingProxyType({}),
>>>>>>> 2204c82d
    **kwargs,
  ):
    super().__init__(in_features, out_features, rngs=rngs, **kwargs)
    self.lora = LoRA(
      in_features,
      lora_rank,
      out_features,
<<<<<<< HEAD
      base_module=lora_base_module,
=======
>>>>>>> 2204c82d
      dtype=lora_dtype,
      param_dtype=lora_param_dtype,
      a_initializer=a_initializer,
      b_initializer=b_initializer,
      lora_param_type=lora_param_type,
<<<<<<< HEAD
      rngs=rngs,
=======
      promote_dtype=lora_promote_dtype,
      rngs=rngs,
      a_metadata=a_metadata,
      b_metadata=b_metadata,
>>>>>>> 2204c82d
    )

  def __call__(self, x: jax.Array):
    out = super().__call__(x)
    out += self.lora(x)
    return out


class LoRALinearGeneral(LinearGeneral):
  """An `nnx.LinearGeneral` layer in which the output will be LoRAified.

The model state structure will be compatible with that of LinearGeneral.

Example usage::

  >>> from flax import nnx
  >>> import jax, jax.numpy as jnp
  ...
  >>> # input features (2, 3), output features (4, 5)
  >>> # apply transformation on the the second and last axes
  >>> layer = nnx.LinearGeneral((2, 3), (4, 5), axis=(1, -1), rngs=nnx.Rngs(0))
  >>> lora_layer = nnx.LoRALinearGeneral((2, 3), (4, 5), axis=(1, -1), lora_rank=1, rngs=nnx.Rngs(0))
  >>> layer.kernel.value.shape
  (2, 3, 4, 5)
  >>> layer.bias.value.shape
  (4, 5)
  >>> lora_layer.kernel.value.shape
  (2, 3, 4, 5)
  >>> lora_layer.lora.lora_a.value.shape
  (6, 1)
  >>> lora_layer.lora.lora_b.value.shape
  (1, 20)
  >>> jnp.allclose(layer.kernel.value, lora_layer.kernel.value)
  Array(True, dtype=bool)
  >>> y = lora_layer(jnp.ones((16, 2, 3)))
  >>> y.shape
  (16, 4, 5)

Args:
  in_features: int or tuple with number of input features.
  out_features: int or tuple with number of output features.
  lora_rank: the rank of the LoRA dimension.
  lora_base_module: a base module to call and substitute, if possible.
  lora_dtype: the dtype of the computation (default: infer from input and params).
  lora_param_dtype: the dtype passed to parameter initializers (default: float32).
  a_initializer: initializer function for the fan-in matrices. Default to
    `he_uniform`.
  b_initializer: initializer function for the fan-out matrices. Default to
    `zero initializer`.
  lora_param_type: the type of the LoRA params.
"""
  def __init__(
    self,
    in_features: int | tp.Sequence[int],
    out_features: int | tp.Sequence[int],
    *,
    lora_rank: int,
    lora_base_module: tp.Optional[Module] = None,
    lora_dtype: tp.Optional[Dtype] = None,
    lora_param_dtype: Dtype = jnp.float32,
    a_initializer: Initializer = default_a_initializer,
    b_initializer: Initializer = default_b_initializer,
    lora_param_type: tp.Type[variablelib.Variable] = LoRAParam,
    rngs: rnglib.Rngs,
    **kwargs
  ):
    super().__init__(in_features, out_features, rngs=rngs, **kwargs)
    self.last_axis = tuple(range(-len(self.in_features), 0))
    
    total_in_features = np.prod(self.in_features)
    total_out_features = np.prod(self.out_features)
    self.lora = LoRA(
      total_in_features,
      lora_rank,
      total_out_features,
      base_module=lora_base_module,
      dtype=lora_dtype,
      param_dtype=lora_param_dtype,
      a_initializer=a_initializer,
      b_initializer=b_initializer,
      lora_param_type=lora_param_type,
      rngs=rngs,
    )
  
  def __call__(self, x: jax.Array):
    ndim = x.ndim
    axis = _normalize_axes(self.axis, ndim)
    last_axis = _normalize_axes(self.last_axis, ndim)
    assert axis == last_axis, (
      'LoRALinearGeneral only supports applying the transformation on '
      'the last axes of the input'
    )
    batch_shape = x.shape[:-len(self.in_features)]
    out = self.lora(x.reshape((*batch_shape, -1)))
    out = out.reshape((*batch_shape, *self.out_features))
    out += super().__call__(x)
    return out<|MERGE_RESOLUTION|>--- conflicted
+++ resolved
@@ -18,16 +18,10 @@
 
 from flax.nnx import rnglib, variablelib
 from flax.nnx.module import Module
-<<<<<<< HEAD
-from flax.nnx.nn import initializers
+from flax.nnx.nn import initializers, dtypes
 from flax.nnx.nn.linear import Linear, LinearGeneral
 from flax.nnx.nn.dtypes import promote_dtype
-from flax.typing import Dtype, Initializer
-=======
-from flax.nnx.nn import initializers, dtypes
-from flax.nnx.nn.linear import Linear
 from flax.typing import Dtype, Initializer, PromoteDtypeFn
->>>>>>> 2204c82d
 import jax
 import jax.numpy as jnp
 import numpy as np
@@ -111,14 +105,10 @@
     a_initializer: Initializer = default_a_initializer,
     b_initializer: Initializer = default_b_initializer,
     lora_param_type: tp.Type[variablelib.Variable] = LoRAParam,
-<<<<<<< HEAD
-    rngs: rnglib.Rngs,
-=======
     promote_dtype: PromoteDtypeFn = dtypes.promote_dtype,
     rngs: rnglib.Rngs,
     a_metadata: tp.Mapping[str, tp.Any] = MappingProxyType({}),
     b_metadata: tp.Mapping[str, tp.Any] = MappingProxyType({}),
->>>>>>> 2204c82d
   ):
     self.in_features = in_features
     self.out_features = out_features
@@ -129,19 +119,12 @@
     self.promote_dtype = promote_dtype
 
     self.lora_a = lora_param_type(
-<<<<<<< HEAD
-      a_initializer(rngs.params(), (in_features, lora_rank), param_dtype)
-    )
-    self.lora_b = lora_param_type(
-      b_initializer(rngs.params(), (lora_rank, out_features), param_dtype)
-=======
       a_initializer(rngs.params(), (in_features, lora_rank), param_dtype),
       **a_metadata,
     )
     self.lora_b = lora_param_type(
       b_initializer(rngs.params(), (lora_rank, out_features), param_dtype),
       **b_metadata,
->>>>>>> 2204c82d
     )
 
   def __call__(self, x: jax.Array):
@@ -204,23 +187,16 @@
     out_features: int,
     *,
     lora_rank: int,
-<<<<<<< HEAD
     lora_base_module: tp.Optional[Module] = None,
-=======
->>>>>>> 2204c82d
     lora_dtype: tp.Optional[Dtype] = None,
     lora_param_dtype: Dtype = jnp.float32,
     a_initializer: Initializer = default_a_initializer,
     b_initializer: Initializer = default_b_initializer,
     lora_param_type: tp.Type[variablelib.Variable] = LoRAParam,
-<<<<<<< HEAD
-    rngs: rnglib.Rngs,
-=======
     lora_promote_dtype: PromoteDtypeFn = dtypes.promote_dtype,
     rngs: rnglib.Rngs,
     a_metadata: tp.Mapping[str, tp.Any] = MappingProxyType({}),
     b_metadata: tp.Mapping[str, tp.Any] = MappingProxyType({}),
->>>>>>> 2204c82d
     **kwargs,
   ):
     super().__init__(in_features, out_features, rngs=rngs, **kwargs)
@@ -228,23 +204,16 @@
       in_features,
       lora_rank,
       out_features,
-<<<<<<< HEAD
       base_module=lora_base_module,
-=======
->>>>>>> 2204c82d
       dtype=lora_dtype,
       param_dtype=lora_param_dtype,
       a_initializer=a_initializer,
       b_initializer=b_initializer,
       lora_param_type=lora_param_type,
-<<<<<<< HEAD
-      rngs=rngs,
-=======
       promote_dtype=lora_promote_dtype,
       rngs=rngs,
       a_metadata=a_metadata,
       b_metadata=b_metadata,
->>>>>>> 2204c82d
     )
 
   def __call__(self, x: jax.Array):
