# Copyright 2021 The Flax Authors.
#
# Licensed under the Apache License, Version 2.0 (the "License");
# you may not use this file except in compliance with the License.
# You may obtain a copy of the License at
#
#     http://www.apache.org/licenses/LICENSE-2.0
#
# Unless required by applicable law or agreed to in writing, software
# distributed under the License is distributed on an "AS IS" BASIS,
# WITHOUT WARRANTIES OR CONDITIONS OF ANY KIND, either express or implied.
# See the License for the specific language governing permissions and
# limitations under the License.

"""Checkpointing helper functions.

Handles saving and restoring optimizer checkpoints based on step-number or
other numerical metric in filename.  Cleans up older / worse-performing
checkpoint files.
"""

from concurrent.futures import thread
import os
import re

from absl import logging

from flax import serialization
from tensorflow.io import gfile


# Single-group reg-exps for int or float numerical substrings.
# captures sign:
SIGNED_FLOAT_RE = re.compile(
    r'([-+]?(?:\d+(?:\.\d*)?|\.\d+)(?:[eE][-+]?\d+)?)')
# does not capture sign:
UNSIGNED_FLOAT_RE = re.compile(
    r'[-+]?((?:\d+(?:\.\d*)?|\.\d+)(?:[eE][-+]?\d+)?)')


def _checkpoint_path(ckpt_dir, step, prefix='checkpoint_'):
  return os.path.join(ckpt_dir, f'{prefix}{step}')


def natural_sort(file_list, signed=True):
  """Natural sort for filenames with numerical substrings.

  Args:
    file_list: List[str]: list of paths to sort containing numerical
      substrings.
    signed: bool: if leading '-' (or '+') signs should be included in
      numerical substrings as a sign or treated as a separator.
  Returns:
    List of filenames sorted 'naturally', not lexicographically: any
    integer substrings are used to subsort numerically. e.g.
    file_1, file_10, file_2  -->  file_1, file_2, file_10
    file_0.1, file_-0.2, file_2.0  -->  file_-0.2, file_0.1, file_2.0
  """
  float_re = SIGNED_FLOAT_RE if signed else UNSIGNED_FLOAT_RE
  def maybe_num(s):
    if float_re.match(s):
      return float(s)
    else:
      return s
  def split_keys(s):
    return [maybe_num(c) for c in float_re.split(s)]
  return sorted(file_list, key=split_keys)


def save_checkpoint(ckpt_dir,
                    target,
                    step,
                    prefix='checkpoint_',
                    keep=1):
  """Save a checkpoint of the model.

  Attempts to be pre-emption safe by writing to temporary before
  a final rename and cleanup of past files.

  Args:
    ckpt_dir: str: path to store checkpoint files in.
    target: serializable flax object, usually a flax optimizer.
    step: int or float: training step number or other metric number.
    prefix: str: checkpoint file name prefix.
    keep: number of past checkpoint files to keep.

  Returns:
    Filename of saved checkpoint.
  """
  # Write temporary checkpoint file.
  logging.info('Saving checkpoint at step: %s', step)
  ckpt_tmp_path = _checkpoint_path(ckpt_dir, 'tmp', prefix)
  ckpt_path = _checkpoint_path(ckpt_dir, step, prefix)
  gfile.makedirs(os.path.dirname(ckpt_path))
  with gfile.GFile(ckpt_tmp_path, 'wb') as fp:
    fp.write(serialization.to_bytes(target))

  # Rename once serialization and writing finished.
  gfile.rename(ckpt_tmp_path, ckpt_path)
  logging.info('Saved checkpoint at %s', ckpt_path)

  # Remove old checkpoint files.
  base_path = os.path.join(ckpt_dir, f'{prefix}')
  checkpoint_files = natural_sort(gfile.glob(base_path + '*'))
  if len(checkpoint_files) > keep:
    old_ckpts = checkpoint_files[:-keep]
    for path in old_ckpts:
      logging.info('Removing checkpoint at %s', path)
      gfile.remove(path)

  return ckpt_path


def latest_checkpoint(ckpt_dir, prefix='checkpoint_'):
  """Retrieve the path of the latest checkpoint in a directory.

  Args:
    ckpt_dir: str: directory of checkpoints to restore from.
    prefix: str: name prefix of checkpoint files.

  Returns:
    The latest checkpoint path or None if no checkpoints were found.
  """
  glob_path = os.path.join(ckpt_dir, f'{prefix}*')
  checkpoint_files = natural_sort(gfile.glob(glob_path))
  ckpt_tmp_path = _checkpoint_path(ckpt_dir, 'tmp', prefix)
  checkpoint_files = [f for f in checkpoint_files if f != ckpt_tmp_path]
  if checkpoint_files:
    return checkpoint_files[-1]
  else:
    return None


def restore_checkpoint(ckpt_dir,
                       target,
                       step=None,
                       prefix='checkpoint_',
                       parallel=True):
  """Restore last/best checkpoint from checkpoints in path.

  Sorts the checkpoint files naturally, returning the highest-valued
  file, e.g.:
    ckpt_1, ckpt_2, ckpt_3 --> ckpt_3
    ckpt_0.01, ckpt_0.1, ckpt_0.001 --> ckpt_0.1
    ckpt_-1.0, ckpt_1.0, ckpt_1e5 --> ckpt_1e5

  Args:
    ckpt_dir: str: checkpoint file or directory of checkpoints to restore from.
    target: matching object to rebuild via deserialized state-dict. If None,
      the deserialized state-dict is returned as-is.
    step: int: step number to load or None to load latest. If specified,
      ckpt_dir must be a directory.
    prefix: str: name prefix of checkpoint files.
    parallel: bool: whether to load seekable checkpoints in parallel, for speed.

  Returns:
    Restored `target` updated from checkpoint file, or if no step specified and
    no checkpoint files present, returns the passed-in `target` unchanged.
    If a file path is specified and is not found, the passed-in `target` will be
    returned. This is to match the behavior of the case where a directory path
    is specified but the directory has not yet been created.
  """
  if step:
    ckpt_path = _checkpoint_path(ckpt_dir, step, prefix)
    if not gfile.exists(ckpt_path):
      raise ValueError(f'Matching checkpoint not found: {ckpt_path}')
  else:
<<<<<<< HEAD
    ckpt_path = latest_checkpoint(ckpt_dir, prefix)
    if not ckpt_path:
      logging.info('Found no checkpoint files in %s', ckpt_dir)
      return target
=======
    if gfile.isdir(ckpt_dir):
      ckpt_path = latest_checkpoint(ckpt_dir, prefix)
      if not ckpt_path:
        return target
    else:
      ckpt_path = ckpt_dir
      if not gfile.exists(ckpt_path):
        return target
>>>>>>> de6791af

  logging.info('Restoring checkpoint from %s', ckpt_path)
  with gfile.GFile(ckpt_path, 'rb') as fp:
    if parallel and fp.seekable():
      buf_size = 128 << 20  # 128M buffer.
      num_bufs = fp.size() / buf_size
      logging.debug('num_bufs: %d', num_bufs)
      checkpoint_contents = bytearray(fp.size())

      def read_chunk(i):
        # NOTE: We have to re-open the file to read each chunk, otherwise the
        # parallelism has no effect. But we could reuse the file pointers
        # within each thread.
        with gfile.GFile(ckpt_path, 'rb') as f:
          f.seek(i * buf_size)
          buf = f.read(buf_size)
          if buf:
            checkpoint_contents[i * buf_size:i * buf_size + len(buf)] = buf
          return len(buf) / buf_size

      pool_size = 32
      pool = thread.ThreadPoolExecutor(pool_size)
      results = pool.map(read_chunk, range(int(num_bufs) + 1))
      results = list(results)
      pool.shutdown(wait=False)
      logging.debug('results: %s', results)
    else:
      checkpoint_contents = fp.read()

    if target is None:
      return serialization.msgpack_restore(checkpoint_contents)
    else:
      return serialization.from_bytes(target, checkpoint_contents)<|MERGE_RESOLUTION|>--- conflicted
+++ resolved
@@ -165,21 +165,16 @@
     if not gfile.exists(ckpt_path):
       raise ValueError(f'Matching checkpoint not found: {ckpt_path}')
   else:
-<<<<<<< HEAD
-    ckpt_path = latest_checkpoint(ckpt_dir, prefix)
-    if not ckpt_path:
-      logging.info('Found no checkpoint files in %s', ckpt_dir)
-      return target
-=======
     if gfile.isdir(ckpt_dir):
       ckpt_path = latest_checkpoint(ckpt_dir, prefix)
       if not ckpt_path:
+        logging.info(f'Found no checkpoint files in {ckpt_dir}')
         return target
     else:
       ckpt_path = ckpt_dir
       if not gfile.exists(ckpt_path):
+        logging.info(f'Found no checkpoint file at {ckpt_path}')
         return target
->>>>>>> de6791af
 
   logging.info('Restoring checkpoint from %s', ckpt_path)
   with gfile.GFile(ckpt_path, 'rb') as fp:
