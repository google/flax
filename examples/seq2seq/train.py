# Copyright 2020 The Flax Authors.
#
# Licensed under the Apache License, Version 2.0 (the "License");
# you may not use this file except in compliance with the License.
# You may obtain a copy of the License at
#
#     http://www.apache.org/licenses/LICENSE-2.0
#
# Unless required by applicable law or agreed to in writing, software
# distributed under the License is distributed on an "AS IS" BASIS,
# WITHOUT WARRANTIES OR CONDITIONS OF ANY KIND, either express or implied.
# See the License for the specific language governing permissions and
# limitations under the License.

# Lint as: python3
"""seq2seq addition example."""

import random
from absl import app
from absl import flags
from absl import logging

from flax import jax_utils
from flax import linen as nn
from flax import optim

from typing import Any, Tuple

import jax
import jax.numpy as jnp

import numpy as np

FLAGS = flags.FLAGS

flags.DEFINE_float(
    'learning_rate',
    default=0.003,
    help=('The learning rate for the Adam optimizer.'))

flags.DEFINE_integer(
    'batch_size', default=128, help=('Batch size for training.'))

flags.DEFINE_integer(
    'hidden_size', default=128, help=('Hidden size of the LSTM.'))

flags.DEFINE_integer(
    'num_train_steps', default=10000, help=('Number of train steps.'))

flags.DEFINE_integer(
    'decode_frequency',
    default=200,
    help=('Frequency of decoding during training, e.g. every 1000 steps.'))

flags.DEFINE_integer(
    'max_len_query_digit',
    default=3,
    help=('Maximum length of a single input digit.'))


class CharacterTable(object):
  """Encode/decodes between strings and integer representations."""

  @property
  def pad_id(self):
    return 0

  @property
  def eos_id(self):
    return 1

  @property
  def vocab_size(self):
    return len(self._chars) + 2

  def __init__(self, chars):
    self._chars = sorted(set(chars))
    self._char_indices = dict(
        (ch, idx + 2) for idx, ch in enumerate(self._chars))
    self._indices_char = dict(
        (idx + 2, ch) for idx, ch in enumerate(self._chars))
    self._indices_char[self.pad_id] = '_'

  def encode(self, inputs):
    """Encode from string to list of integers."""
    return np.array(
        [self._char_indices[char] for char in inputs] + [self.eos_id])

  def decode(self, inputs):
    """Decode from list of integers to string."""
    chars = []
    for elem in inputs:
      if elem == self.eos_id:
        break
      chars.append(self._indices_char[elem])
    return ''.join(chars)


# We use a global CharacterTable so we don't have pass it around everywhere.
CTABLE = CharacterTable('0123456789+= ')


def get_max_input_len():
  """Returns the max length of an input sequence."""
  return FLAGS.max_len_query_digit * 2 + 2  # includes EOS


def get_max_output_len():
  """Returns the max length of an output sequence."""
  return FLAGS.max_len_query_digit + 3  # includes start token '=' and EOS.


def onehot(sequence, vocab_size):
  """One-hot encode a single sequence of integers."""
  return jnp.array(
      sequence[:, np.newaxis] == jnp.arange(vocab_size), dtype=jnp.float32)


def encode_onehot(batch_inputs, max_len):
  """One-hot encode a string input."""

  def encode_str(s):
    tokens = CTABLE.encode(s)
    if len(tokens) > max_len:
      raise ValueError(f'Sequence too long ({len(tokens)}>{max_len}): \'{s}\'')
    tokens = np.pad(tokens, [(0, max_len-len(tokens))], mode='constant')
    return onehot(tokens, CTABLE.vocab_size)

  return np.array([encode_str(inp) for inp in batch_inputs])


def decode_onehot(batch_inputs):
  """Decode a batch of one-hot encoding to strings."""
  decode_inputs = lambda inputs: CTABLE.decode(inputs.argmax(axis=-1))
  return np.array(list(map(decode_inputs, batch_inputs)))


def get_sequence_lengths(sequence_batch, eos_id=CTABLE.eos_id):
  """Returns the length of each one-hot sequence, including the EOS token."""
  # sequence_batch.shape = (batch_size, seq_length, vocab_size)
  eos_row = sequence_batch[:, :, eos_id]
  eos_idx = jnp.argmax(eos_row, axis=-1)  # returns first occurence
  # `eos_idx` is 0 if EOS is not present, so we use full length in that case.
  return jnp.where(
      eos_row[jnp.arange(eos_row.shape[0]), eos_idx],
      eos_idx + 1,
      sequence_batch.shape[1]  # if there is no EOS, use full length
  )


def mask_sequences(sequence_batch, lengths):
  """Set positions beyond the length of each sequence to 0."""
  return sequence_batch * (
      lengths[:, np.newaxis] > np.arange(sequence_batch.shape[1]))


class Encoder(nn.Module):
  """LSTM encoder, returning state after EOS is input."""
  eos_id: int = 1
  hidden_size: int = 512

  def __call__(self, inputs):
    # inputs.shape = (batch_size, seq_length, vocab_size).
    batch_size = inputs.shape[0]
<<<<<<< HEAD
    lstm_cell = nn.LSTMCell(self, name='lstm')
    # TODO(marcvanzee): Rewrite this uinsg lift.scan to ensure rngs work
    # correctly within the loop.
=======

    lstm_cell = nn.LSTMCell.shared(name='lstm')
>>>>>>> 9d616644
    init_lstm_state = nn.LSTMCell.initialize_carry(
        jax.random.PRNGKey(0),
        (batch_size,),
        self.hidden_size)

    def encode_step_fn(carry, x):
      lstm_state, is_eos = carry
      new_lstm_state, y = lstm_cell(lstm_state, x)
      # Pass forward the previous state if EOS has already been reached.
      def select_carried_state(new_state, old_state):
        return jnp.where(is_eos[:, np.newaxis], old_state, new_state)
      # LSTM state is a tuple (c, h).
      carried_lstm_state = tuple(
          select_carried_state(*s) for s in zip(new_lstm_state, lstm_state))
      # Update `is_eos`.
      is_eos = jnp.logical_or(is_eos, x[:, self.eos_id])
      return (carried_lstm_state, is_eos), y

    init_carry = (init_lstm_state, jnp.zeros(batch_size, dtype=np.bool))
    if self.is_initializing():
      # initialize parameters before scan
      encode_step_fn(init_carry, inputs[:, 0])

    (final_state, _), _ = jax_utils.scan_in_dim(
        encode_step_fn,
        init=init_carry,
        xs=inputs,
        axis=1)
    return final_state


class Decoder(nn.Module):
  """LSTM decoder."""
  init_state: Tuple[Any]
  teacher_force: bool = False

  def __call__(self, inputs):
    # inputs.shape = (batch_size, seq_length, vocab_size).
    vocab_size = inputs.shape[2]
<<<<<<< HEAD
    lstm_cell = nn.LSTMCell(self, name='lstm')
    projection = nn.Dense(self, features=vocab_size, name='projection')
=======
    lstm_cell = nn.LSTMCell.shared(name='lstm')
    projection = nn.Dense.shared(features=vocab_size, name='projection')
>>>>>>> 9d616644

    def decode_step_fn(carry, x):
      rng, lstm_state, last_prediction = carry
      carry_rng, categorical_rng = jax.random.split(rng, 2)
      if not self.teacher_force:
        x = last_prediction
      lstm_state, y = lstm_cell(lstm_state, x)
      logits = projection(y)
      predicted_tokens = jax.random.categorical(categorical_rng, logits)
      prediction = onehot(predicted_tokens, vocab_size)
      return (carry_rng, lstm_state, prediction), (logits, prediction)
    init_carry = (nn.make_rng(), init_state, inputs[:, 0])

    if self.is_initializing():
      # initialize parameters before scan
      decode_step_fn(init_carry, inputs[:, 0])

    _, (logits, predictions) = jax_utils.scan_in_dim(
        decode_step_fn,
<<<<<<< HEAD
        init=(jax.random.PRNGKey(0), self.init_state, inputs[:, 0]),
=======
        init=init_carry,  # rng, lstm_state, last_pred
>>>>>>> 9d616644
        xs=inputs,
        axis=1)
    return logits, predictions


class Seq2seq(nn.Module):
  """Sequence-to-sequence class using encoder/decoder architecture.

  Attributes:
    teacher_force: bool, whether to use `decoder_inputs` as input to the
        decoder at every step. If False, only the first input is used, followed
        by samples taken from the previous output logits.
    eos_id: int, the token signaling when the end of a sequence is reached.
    hidden_size: int, the number of hidden dimensions in the encoder and
      decoder LSTMs.
  """
  teacher_force: bool = True
  eos_id: int = 1
  hidden_size: int = 512

  def __call__(self, encoder_inputs, decoder_inputs):
    """Run the seq2seq model.

    Args:
      encoder_inputs: padded batch of input sequences to encode, shaped
        `[batch_size, max(encoder_input_lengths), vocab_size]`.
      decoder_inputs: padded batch of expected decoded sequences for teacher
        forcing, shaped `[batch_size, max(decoder_inputs_length), vocab_size]`.
        When sampling (i.e., `teacher_force = False`), the initial time step is
        forced into the model and samples are used for the following inputs. The
        second dimension of this tensor determines how many steps will be
        decoded, regardless of the value of `teacher_force`.
    Returns:
      Array of decoded logits.
    """
    # Encode inputs
    init_decoder_state = Encoder(
        self, eos_id=self.eos_id, hidden_size=self.hidden_size)(
            encoder_inputs)
    # Decode outputs.
    logits, predictions = Decoder(
        self, init_state=init_decoder_state, teacher_force=self.teacher_force)(
            decoder_inputs[:, :-1])

    return logits, predictions


def model(teacher_force=True):
  return Seq2seq(parent=None, eos_id=CTABLE.eos_id, teacher_force=teacher_force,
                 hidden_size=FLAGS.hidden_size)


def get_param(key):
  """Creates a seq2seq model."""
  vocab_size = CTABLE.vocab_size
  encoder_shape = jnp.ones((1, get_max_input_len(), vocab_size), jnp.float32)
  decoder_shape = jnp.ones((1, get_max_output_len(), vocab_size), jnp.float32)
  return model().initialized({
      'param': key
  }, encoder_shape, decoder_shape).variables.param


def get_examples(num_examples):
  """Returns @num_examples examples."""
  for _ in range(num_examples):
    max_digit = pow(10, FLAGS.max_len_query_digit) - 1
    key = tuple(sorted((random.randint(0, 99), random.randint(0, max_digit))))
    inputs = '{}+{}'.format(key[0], key[1])
    # Preprend output by the decoder's start token.
    outputs = '=' + str(key[0] + key[1])
    yield (inputs, outputs)


def get_batch(batch_size):
  """Returns a batch of example of size @batch_size."""
  inputs, outputs = zip(*get_examples(batch_size))

  return {
      'query': encode_onehot(inputs, max_len=get_max_input_len()),
      'answer': encode_onehot(outputs, max_len=get_max_output_len())
  }


def cross_entropy_loss(logits, labels, lengths):
  """Returns cross-entropy loss."""
  xe = jnp.sum(nn.log_softmax(logits) * labels, axis=-1)
  masked_xe = jnp.mean(mask_sequences(xe, lengths))
  return -masked_xe


def compute_metrics(logits, labels):
  """Computes metrics and returns them."""
  lengths = get_sequence_lengths(labels)
  loss = cross_entropy_loss(logits, labels, lengths)
  # Computes sequence accuracy, which is the same as the accuracy during
  # inference, since teacher forcing is irrelevant when all output are correct.
  token_accuracy = jnp.argmax(logits, -1) == jnp.argmax(labels, -1)
  sequence_accuracy = (
      jnp.sum(mask_sequences(token_accuracy, lengths), axis=-1) == lengths
  )
  accuracy = jnp.mean(sequence_accuracy)
  metrics = {
      'loss': loss,
      'accuracy': accuracy,
  }
  return metrics


@jax.jit
def train_step(optimizer, batch):
  """Train one step."""
  labels = batch['answer'][:, 1:]  # remove '=' start token

  def loss_fn(params):
    """Compute cross-entropy loss."""
    logits, _ = model().apply({'param': params}, batch['query'],
                              batch['answer'])
    loss = cross_entropy_loss(logits, labels, get_sequence_lengths(labels))
    return loss, logits

  grad_fn = jax.value_and_grad(loss_fn, has_aux=True)
  (_, logits), grad = grad_fn(optimizer.target)
  optimizer = optimizer.apply_gradient(grad)
  metrics = compute_metrics(logits, labels)
  return optimizer, metrics


def log_decode(question, inferred, golden):
  """Log the given question, inferred query, and correct query."""
  suffix = '(CORRECT)' if inferred == golden else (f'(INCORRECT) '
                                                   f'correct={golden}')
  logging.info('DECODE: %s = %s %s', question, inferred, suffix)


@jax.jit
def decode(params, inputs):
  """Decode inputs."""
  init_decoder_input = onehot(CTABLE.encode('=')[0:1], CTABLE.vocab_size)
  init_decoder_inputs = jnp.tile(init_decoder_input,
                                 (inputs.shape[0], get_max_output_len(), 1))
  _, predictions = model(teacher_force=False).apply({'param': params}, inputs,
                                                    init_decoder_inputs)
  return predictions


def decode_batch(params, batch_size):
  """Decode and log results for a batch."""
  batch = get_batch(batch_size)
  inputs, outputs = batch['query'], batch['answer'][:, 1:]
  inferred = decode(params, inputs)
  questions = decode_onehot(inputs)
  infers = decode_onehot(inferred)
  goldens = decode_onehot(outputs)
  for question, inferred, golden in zip(questions, infers, goldens):
    log_decode(question, inferred, golden)


def train_model():
  """Train for a fixed number of steps and decode during training."""
  param = get_param(jax.random.PRNGKey(0))
  optimizer = optim.Adam(learning_rate=FLAGS.learning_rate).create(param)
  for step in range(FLAGS.num_train_steps):
    batch = get_batch(FLAGS.batch_size)
    optimizer, metrics = train_step(optimizer, batch)
    if step % FLAGS.decode_frequency == 0:
      logging.info('train step: %d, loss: %.4f, accuracy: %.2f', step,
                   metrics['loss'], metrics['accuracy'] * 100)
      decode_batch(optimizer.target, 5)
  return optimizer.target


def main(_):
  _ = train_model()


if __name__ == '__main__':
  app.run(main)<|MERGE_RESOLUTION|>--- conflicted
+++ resolved
@@ -19,12 +19,14 @@
 from absl import app
 from absl import flags
 from absl import logging
+from functools import partial
 
 from flax import jax_utils
 from flax import linen as nn
 from flax import optim
-
-from typing import Any, Tuple
+from flax.core import Scope, init, apply, unfreeze, lift
+
+from typing import Any, Callable, Tuple
 
 import jax
 import jax.numpy as jnp
@@ -57,6 +59,11 @@
     default=3,
     help=('Maximum length of a single input digit.'))
 
+
+PRNGKey = Any
+Shape = Tuple[int]
+Dtype = Any  # this could be a real type?
+Array = Any
 
 class CharacterTable(object):
   """Encode/decodes between strings and integer representations."""
@@ -162,16 +169,11 @@
   def __call__(self, inputs):
     # inputs.shape = (batch_size, seq_length, vocab_size).
     batch_size = inputs.shape[0]
-<<<<<<< HEAD
     lstm_cell = nn.LSTMCell(self, name='lstm')
     # TODO(marcvanzee): Rewrite this uinsg lift.scan to ensure rngs work
     # correctly within the loop.
-=======
-
-    lstm_cell = nn.LSTMCell.shared(name='lstm')
->>>>>>> 9d616644
     init_lstm_state = nn.LSTMCell.initialize_carry(
-        jax.random.PRNGKey(0),
+        self.make_rng('lstm'),
         (batch_size,),
         self.hidden_size)
 
@@ -188,14 +190,9 @@
       is_eos = jnp.logical_or(is_eos, x[:, self.eos_id])
       return (carried_lstm_state, is_eos), y
 
-    init_carry = (init_lstm_state, jnp.zeros(batch_size, dtype=np.bool))
-    if self.is_initializing():
-      # initialize parameters before scan
-      encode_step_fn(init_carry, inputs[:, 0])
-
     (final_state, _), _ = jax_utils.scan_in_dim(
         encode_step_fn,
-        init=init_carry,
+        init=(init_lstm_state, jnp.zeros(batch_size, dtype=np.bool)),
         xs=inputs,
         axis=1)
     return final_state
@@ -209,13 +206,8 @@
   def __call__(self, inputs):
     # inputs.shape = (batch_size, seq_length, vocab_size).
     vocab_size = inputs.shape[2]
-<<<<<<< HEAD
     lstm_cell = nn.LSTMCell(self, name='lstm')
     projection = nn.Dense(self, features=vocab_size, name='projection')
-=======
-    lstm_cell = nn.LSTMCell.shared(name='lstm')
-    projection = nn.Dense.shared(features=vocab_size, name='projection')
->>>>>>> 9d616644
 
     def decode_step_fn(carry, x):
       rng, lstm_state, last_prediction = carry
@@ -227,19 +219,10 @@
       predicted_tokens = jax.random.categorical(categorical_rng, logits)
       prediction = onehot(predicted_tokens, vocab_size)
       return (carry_rng, lstm_state, prediction), (logits, prediction)
-    init_carry = (nn.make_rng(), init_state, inputs[:, 0])
-
-    if self.is_initializing():
-      # initialize parameters before scan
-      decode_step_fn(init_carry, inputs[:, 0])
 
     _, (logits, predictions) = jax_utils.scan_in_dim(
         decode_step_fn,
-<<<<<<< HEAD
-        init=(jax.random.PRNGKey(0), self.init_state, inputs[:, 0]),
-=======
-        init=init_carry,  # rng, lstm_state, last_pred
->>>>>>> 9d616644
+        init=(self.make_rng('lstm'), self.init_state, inputs[:, 0]),
         xs=inputs,
         axis=1)
     return logits, predictions
@@ -298,7 +281,7 @@
   encoder_shape = jnp.ones((1, get_max_input_len(), vocab_size), jnp.float32)
   decoder_shape = jnp.ones((1, get_max_output_len(), vocab_size), jnp.float32)
   return model().initialized({
-      'param': key
+      'param': key, 'lstm': key
   }, encoder_shape, decoder_shape).variables.param
 
 
@@ -355,8 +338,10 @@
 
   def loss_fn(params):
     """Compute cross-entropy loss."""
-    logits, _ = model().apply({'param': params}, batch['query'],
-                              batch['answer'])
+    logits, _ = model().apply({'param': params},
+                              batch['query'],
+                              batch['answer'],
+                              rngs={'lstm': jax.random.PRNGKey(0)})
     loss = cross_entropy_loss(logits, labels, get_sequence_lengths(labels))
     return loss, logits
 
@@ -380,8 +365,10 @@
   init_decoder_input = onehot(CTABLE.encode('=')[0:1], CTABLE.vocab_size)
   init_decoder_inputs = jnp.tile(init_decoder_input,
                                  (inputs.shape[0], get_max_output_len(), 1))
-  _, predictions = model(teacher_force=False).apply({'param': params}, inputs,
-                                                    init_decoder_inputs)
+  _, predictions = model(teacher_force=False).apply({'param': params},
+                                                    inputs,
+                                                    init_decoder_inputs,
+                                                    rngs={'lstm': jax.random.PRNGKey(0)})
   return predictions
 
 
@@ -411,8 +398,105 @@
   return optimizer.target
 
 
+# def lstm(scope, x, ...):
+#   carry_shape = ...
+#   carry = scope.variable('memory', 'carry', carry_init_fn, carry_shape)
+#   new_carry = lstm_logic(carry.value)
+#   carry.value = new_carry
+#   return ...
+
+class LSTMCellStandard(nn.Module):
+  gate_fn: Callable = nn.activation.sigmoid
+  activation_fn: Callable = nn.activation.tanh
+  kernel_init: Callable[[PRNGKey, Shape, Dtype], Array] = nn.linear.default_kernel_init
+  recurrent_kernel_init: Callable[[PRNGKey, Shape, Dtype], Array] = nn.initializers.orthogonal()
+  bias_init: Callable[[PRNGKey, Shape, Dtype], Array] = nn.initializers.zeros
+
+  def __call__(self, carry, inputs):
+    c, h = carry
+    hidden_features = h.shape[-1]
+    # input and recurrent layers are summed so only one needs a bias.
+    dense_h = partial(nn.linear.Dense,
+                      self,
+                      features=hidden_features,
+                      use_bias=True,
+                      kernel_init=self.recurrent_kernel_init,
+                      bias_init=self.bias_init)
+    dense_i = partial(nn.linear.Dense,
+                      self,
+                      features=hidden_features,
+                      use_bias=False,
+                      kernel_init=self.kernel_init)
+    i = self.gate_fn(dense_i(name='ii')(inputs) + dense_h(name='hi')(h))
+    f = self.gate_fn(dense_i(name='if')(inputs) + dense_h(name='hf')(h))
+    g = self.activation_fn(dense_i(name='ig')(inputs) + dense_h(name='hg')(h))
+    o = self.gate_fn(dense_i(name='io')(inputs) + dense_h(name='ho')(h))
+    new_c = f * c + i * g
+    new_h = o * self.activation_fn(new_c)
+    return (new_c, new_h), new_h
+
+
+def initialize_standard(rng, batch_dims, size, init_fn=nn.initializers.zeros):
+  key1, key2 = jax.random.split(rng)
+  mem_shape = batch_dims + (size,)
+  return init_fn(key1, mem_shape), init_fn(key2, mem_shape)
+
+
+def lstm_logic(carry):
+  return carry * 2
+
+def initialize_new(key, batch_dims, size, init_fn=nn.initializers.zeros):
+  mem_shape = batch_dims + (size,)
+  return init_fn(key, mem_shape), init_fn(key, mem_shape)
+
+
+def lstm_cell_new(scope, x):
+  # carry = scope.variable('memory', 'carry', initialize_new, (1,), 8)
+  carry = scope.param('carry', initialize_new, (1,), 8)
+  new_carry = lstm_logic(carry.value)
+  carry.value = new_carry
+  return x
+
+
+def new(batch, batch_size, hidden_size):
+  input_init = jnp.ones(batch.shape, jnp.float32)
+  y, params = init(lstm_cell_new)(jax.random.PRNGKey(0), input_init)
+  x = lift.scan(lstm_cell, variable_modes={'param': 'broadcast', 'state': 'carry'}, split_rngs={'param': False, 'dropout': True})
+  print(x)
+
+
+def standard(batch, batch_size, hidden_size):
+  c, h = initialize_standard(jax.random.PRNGKey(0), (batch_size,), hidden_size)
+  # shapes of both c and h are: (batch_size, hidden_size)
+
+  carry_init = (jnp.ones(c.shape, jnp.float32), jnp.ones(h.shape, jnp.float32))
+  input_init = jnp.ones(batch.shape, jnp.float32)
+
+
+  lstm_cell = LSTMCellStandard(parent=None).initialized({'param': jax.random.PRNGKey(0)},
+      carry_init, input_init)
+
+  (final_state, _), _ = jax_utils.scan_in_dim(
+      lstm_cell,
+      init=(c, h),
+      xs=batch,
+      axis=1)
+  print('final_state', final_state)
+
+
+def train_model2():
+  hidden_size = 8
+  batch_size = 1
+
+  query, _ = zip(*get_examples(batch_size))
+  print('query', query)
+  print('onehot', onehot)
+
+  new(encode_onehot(query, get_max_input_len()), batch_size, hidden_size)
+
+
 def main(_):
-  _ = train_model()
+  _ = train_model2()
 
 
 if __name__ == '__main__':
