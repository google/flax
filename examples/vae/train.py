# Copyright 2023 The Flax Authors.
#
# Licensed under the Apache License, Version 2.0 (the "License");
# you may not use this file except in compliance with the License.
# You may obtain a copy of the License at
#
#     http://www.apache.org/licenses/LICENSE-2.0
#
# Unless required by applicable law or agreed to in writing, software
# distributed under the License is distributed on an "AS IS" BASIS,
# WITHOUT WARRANTIES OR CONDITIONS OF ANY KIND, either express or implied.
# See the License for the specific language governing permissions and
# limitations under the License.
"""Training and evaluation logic."""
from typing import Any

from absl import logging
from flax import nnx
import input_pipeline
import models
import utils as vae_utils
import jax
from jax import random
import jax.numpy as jnp
from configs.default import TrainingConfig
import optax
import tensorflow as tf
import tensorflow_datasets as tfds


@jax.vmap
def kl_divergence(mean, logvar):
  return -0.5 * jnp.sum(1 + logvar - jnp.square(mean) - jnp.exp(logvar))


@jax.vmap
def binary_cross_entropy_with_logits(logits, labels):
  logits = nnx.log_sigmoid(logits)
  return -jnp.sum(
      labels * logits + (1.0 - labels) * jnp.log(-jnp.expm1(logits))
  )


def compute_metrics(recon_x, x, mean, logvar):
  bce_loss = binary_cross_entropy_with_logits(recon_x, x).mean()
  kld_loss = kl_divergence(mean, logvar).mean()
  return {'bce': bce_loss, 'kld': kld_loss, 'loss': bce_loss + kld_loss}

<<<<<<< HEAD
@nnx.jit
def train_step(model: nnx.Module, optimizer: nnx.Optimizer, batch, z_rng):
  """Single training step for the VAE model."""
  def loss_fn(model):
    recon_x, mean, logvar = model(batch, z_rng)
=======

def train_step(state, batch, z_rng, latents):
  """Train step."""
  def loss_fn(params):
    recon_x, mean, logvar = models.model(latents).apply(
        {'params': params}, batch, z_rng
    )

>>>>>>> 872d50b8
    bce_loss = binary_cross_entropy_with_logits(recon_x, batch).mean()
    kld_loss = kl_divergence(mean, logvar).mean()
    loss = bce_loss + kld_loss
    return loss

  loss, grads = nnx.value_and_grad(loss_fn)(model)
  optimizer.update(model, grads)
  return loss

<<<<<<< HEAD
=======
def eval_f(params, images, z, z_rng, latents):
  """Evaluation function."""
  def eval_model(vae):
    recon_images, mean, logvar = vae(images, z_rng)
    comparison = jnp.concatenate([
        images[:8].reshape(-1, 28, 28, 1),
        recon_images[:8].reshape(-1, 28, 28, 1),
    ])
>>>>>>> 872d50b8

@nnx.jit
def eval_f(model: nnx.Module, images, z, z_rng):
  """Evaluation function for the VAE model."""
  recon_images, mean, logvar = model(images, z_rng)
  comparison = jnp.concatenate([
      images[:8].reshape(-1, 28, 28, 1),
      recon_images[:8].reshape(-1, 28, 28, 1),
  ])
  generate_images = model.generate(z)
  generate_images = generate_images.reshape(-1, 28, 28, 1)
  metrics = compute_metrics(recon_images, images, mean, logvar)
  return metrics, comparison, generate_images



<<<<<<< HEAD
def train_and_evaluate(config: TrainingConfig):
=======
def train_and_evaluate(config: ml_collections.ConfigDict, workdir: str):
>>>>>>> 872d50b8
  """Train and evaulate pipeline."""
  tf.io.gfile.makedirs(workdir)

  rng = random.key(0)
  rng, key = random.split(rng)

  ds_builder = tfds.builder('binarized_mnist')
  ds_builder.download_and_prepare()

  logging.info('Initializing dataset.')
  train_ds = input_pipeline.build_train_set(config.batch_size, ds_builder)
  test_ds = input_pipeline.build_test_set(ds_builder)

  logging.info('Initializing model.')
  rngs = nnx.Rngs(0)
  model = models.model(784, config.latents, rngs=rngs)
  optimizer = nnx.Optimizer(model, optax.adam(config.learning_rate), wrt=nnx.Param)

  rng, z_key, eval_rng = random.split(rng, 3)
  z = random.normal(z_key, (64, config.latents))

  steps_per_epoch = (
      ds_builder.info.splits['train'].num_examples // config.batch_size
  )

  for epoch in range(config.num_epochs):
    for _ in range(steps_per_epoch):
      batch = next(train_ds)
      rng, key = random.split(rng)
      loss_val = train_step(model, optimizer, batch, key)

    metrics, comparison, sample = eval_f(
        model, test_ds, z, eval_rng)
    vae_utils.save_image(
        comparison, f'{workdir}/reconstruction_{epoch}.png', nrow=8
    )
    vae_utils.save_image(
        sample, f'{workdir}/sample_{epoch}.png', nrow=8
    )

    print(
        'eval epoch: {}, loss: {:.4f}, BCE: {:.4f}, KLD: {:.4f}'.format(
            epoch + 1, metrics['loss'], metrics['bce'], metrics['kld']
        )
    )<|MERGE_RESOLUTION|>--- conflicted
+++ resolved
@@ -12,7 +12,6 @@
 # See the License for the specific language governing permissions and
 # limitations under the License.
 """Training and evaluation logic."""
-from typing import Any
 
 from absl import logging
 from flax import nnx
@@ -24,7 +23,6 @@
 import jax.numpy as jnp
 from configs.default import TrainingConfig
 import optax
-import tensorflow as tf
 import tensorflow_datasets as tfds
 
 
@@ -46,22 +44,11 @@
   kld_loss = kl_divergence(mean, logvar).mean()
   return {'bce': bce_loss, 'kld': kld_loss, 'loss': bce_loss + kld_loss}
 
-<<<<<<< HEAD
 @nnx.jit
 def train_step(model: nnx.Module, optimizer: nnx.Optimizer, batch, z_rng):
   """Single training step for the VAE model."""
   def loss_fn(model):
     recon_x, mean, logvar = model(batch, z_rng)
-=======
-
-def train_step(state, batch, z_rng, latents):
-  """Train step."""
-  def loss_fn(params):
-    recon_x, mean, logvar = models.model(latents).apply(
-        {'params': params}, batch, z_rng
-    )
-
->>>>>>> 872d50b8
     bce_loss = binary_cross_entropy_with_logits(recon_x, batch).mean()
     kld_loss = kl_divergence(mean, logvar).mean()
     loss = bce_loss + kld_loss
@@ -70,18 +57,6 @@
   loss, grads = nnx.value_and_grad(loss_fn)(model)
   optimizer.update(model, grads)
   return loss
-
-<<<<<<< HEAD
-=======
-def eval_f(params, images, z, z_rng, latents):
-  """Evaluation function."""
-  def eval_model(vae):
-    recon_images, mean, logvar = vae(images, z_rng)
-    comparison = jnp.concatenate([
-        images[:8].reshape(-1, 28, 28, 1),
-        recon_images[:8].reshape(-1, 28, 28, 1),
-    ])
->>>>>>> 872d50b8
 
 @nnx.jit
 def eval_f(model: nnx.Module, images, z, z_rng):
@@ -98,14 +73,8 @@
 
 
 
-<<<<<<< HEAD
 def train_and_evaluate(config: TrainingConfig):
-=======
-def train_and_evaluate(config: ml_collections.ConfigDict, workdir: str):
->>>>>>> 872d50b8
   """Train and evaulate pipeline."""
-  tf.io.gfile.makedirs(workdir)
-
   rng = random.key(0)
   rng, key = random.split(rng)
 
@@ -137,10 +106,10 @@
     metrics, comparison, sample = eval_f(
         model, test_ds, z, eval_rng)
     vae_utils.save_image(
-        comparison, f'{workdir}/reconstruction_{epoch}.png', nrow=8
+        comparison, f'results/reconstruction_{epoch}.png', nrow=8
     )
     vae_utils.save_image(
-        sample, f'{workdir}/sample_{epoch}.png', nrow=8
+        sample, f'results/sample_{epoch}.png', nrow=8
     )
 
     print(
