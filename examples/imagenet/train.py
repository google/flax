--- conflicted
+++ resolved
@@ -321,11 +321,7 @@
   epoch_metrics = []
   hooks = []
   if jax.host_id() == 0:
-<<<<<<< HEAD
     hooks += [periodic_actions.Profile(num_profile_steps=5, logdir=workdir)]
-=======
-    hooks += [periodic_actions.Profile(logdir=workdir, num_profile_steps=5)]
->>>>>>> 5962b295
   t_loop_start = time.time()
   logging.info('Initial compilation, this might take some minutes...')
   for step, batch in zip(range(step_offset, num_steps), train_iter):
