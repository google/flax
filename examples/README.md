# Flax Examples

## Core examples

The examples from this directory.

Each example is designed to be **self-contained and easily forkable**, while
reproducing relevant results in different areas of machine learning.

As discussed in [#231], we decided to go for a standard pattern for all examples
including the simplest ones (like MNIST). This makes every example a bit more
verbose, but once you know one example, you know the structure of all of them.
Having unit tests and integration tests is also very useful when you fork these
examples.

Some of the examples below have a link "🕹Interactive🕹" that lets you run them
directly in Colab.

Image classification

- [MNIST](https://github.com/google/flax/tree/main/examples/mnist/) -
  [🕹Interactive🕹](https://colab.research.google.com/github/google/flax/blob/main/examples/mnist/mnist.ipynb):
  Convolutional neural network for MNIST classification (featuring simple
  code).

- [ImageNet](https://github.com/google/flax/tree/main/examples/imagenet/) -
  [🕹Interactive🕹](https://colab.research.google.com/github/google/flax/blob/main/examples/imagenet/imagenet.ipynb):
  Resnet-50 on ImageNet with weight decay (featuring multi host SPMD, custom
  preprocessing, checkpointing, dynamic scaling, mixed precision).

Reinforcement learning

- [Proximal Policy Optimization](https://github.com/google/flax/tree/main/examples/ppo/):
  Learning to play Atari games (featuring single host SPMD, RL setup).

Natural language processing

-  [Sequence to sequence for number
   addition](https://github.com/google/flax/tree/main/examples/seq2seq/):
   (featuring simple code, LSTM state handling, on the fly data generation).
-  [Parts-of-speech
   tagging](https://github.com/google/flax/tree/main/examples/nlp_seq/): Simple
   transformer encoder model using the universal dependency dataset.
-  [Sentiment
   classification](https://github.com/google/flax/tree/main/examples/sst2/):
   with a LSTM model.
-  [Transformer encoder/decoder model trained on
   WMT](https://github.com/google/flax/tree/main/examples/wmt/):
   Translating English/German (featuring multihost SPMD, dynamic bucketing,
   attention cache, packed sequences, recipe for TPU training on GCP).
-  [Transformer encoder trained on one billion word
   benchmark](https://github.com/google/flax/tree/main/examples/lm1b/):
   for autoregressive language modeling, based on the WMT example above.

Generative models

-  [Variational
   auto-encoder](https://github.com/google/flax/tree/main/examples/vae/):
   Trained on binarized MNIST (featuring simple code, vmap).

Graph modeling

- [Graph Neural Networks](https://github.com/google/flax/tree/main/examples/ogbg_molpcba/):
  Molecular predictions on ogbg-molpcba from the Open Graph Benchmark.

[#231]: https://github.com/google/flax/issues/231

## Repositories Using Flax

The following code bases use Flax and provide training frameworks and a wealth
of examples, in many cases with pre-trained weights:

- [HuggingFace Transformers](https://github.com/huggingface/transformers) is a
  very popular library for building, training, and deploying state of the art
  machine learning models.
  These models can be applied on text, images, and audio. After organizing the
  [JAX/Flax community week](https://github.com/huggingface/transformers/blob/master/examples/research_projects/jax-projects/README.md),
  they have now over 5,000
  [Flax/JAX models](https://huggingface.co/models?library=jax&sort=downloads) in
  their repository.

- [Scenic](https://github.com/google-research/scenic) is a codebase/library
  for computer vision research and beyond. Scenic's main focus is around
  attention-based models. Scenic has been successfully used to develop
  classification, segmentation, and detection models for multiple modalities
  including images, video, audio, and multimodal combinations of them.

- [Big Vision](https://github.com/google-research/big_vision/) is a codebase
  designed for training large-scale vision models using Cloud TPU VMs or GPU
  machines. It is based on Jax/Flax libraries, and uses tf.data and TensorFlow
  Datasets for scalable and reproducible input pipelines. This is the original
  codebase of ViT, MLP-Mixer, LiT, UViM, and many more models.

- [T5X](https://github.com/google-research/t5x)  is a modular, composable,
  research-friendly framework for high-performance, configurable, self-service
  training, evaluation, and inference of sequence models (starting with
  language) at many scales.



## Community Examples

In addition to the curated list of official Flax examples, there is a growing
community of people using Flax to build new types of machine learning models. We
are happy to showcase any example built by the community here! If you want to
submit your own example, we suggest that you start by forking one of the
official Flax example, and start from there.

<<<<<<< HEAD
|             Link              |       Author       |             Task type             |                               Reference                               |
| ----------------------------- | ------------------ | --------------------------------- | --------------------------------------------------------------------- |
| [matthias-wright/flaxmodels]  | [@matthias-wright] | Various                           | GPT-2, ResNet, StyleGAN-2, VGG, ...                                   |
| [DarshanDeshpande/jax-models] | [@DarshanDeshpande] | Various                           | Segformer, Swin Transformer, ... also some stand-alone layers        |
| [google/vision_transformer]   | [@andsteing]       | Image classification, fine-tuning | https://arxiv.org/abs/2010.11929 and https://arxiv.org/abs/2105.01601 |
| [JAX-RL]                      | [@henry-prior]     | Reinforcement learning            | N/A                                                                   |
| [DCGAN] Colab                 | [@bkkaggle]        | Image Synthesis                   | https://arxiv.org/abs/1511.06434                                      |
| [BigBird Fine-tuning]         | [@vasudevgupta7]   | Question-Answering                | https://arxiv.org/abs/2007.14062                                      |
| [jax-resnet]                  | [@n2cholas]        | Various resnet implementations    | `torch.hub`                                                           |
| [conceptofmind/vit-flax]      | [@conceptofmind]<br/>[@lucidrains] | Computer Vision   | ViT, CaiT, Cross ViT, CvT, DeepViT, LeViT, PiT, RegionViT, ...        |
=======
|             Link              |       Author        |             Task type             |                               Reference                               |
| ----------------------------- | ------------------- | --------------------------------- | --------------------------------------------------------------------- |
| [matthias-wright/flaxmodels]  | [@matthias-wright]  | Various                           | GPT-2, ResNet, StyleGAN-2, VGG, ...                                   |
| [DarshanDeshpande/jax-models] | [@DarshanDeshpande] | Various                           | Segformer, Swin Transformer, ... also some stand-alone layers         |
| [google/vision_transformer]   | [@andsteing]        | Image classification, image/text  | https://arxiv.org/abs/2010.11929, https://arxiv.org/abs/2105.01601, https://arxiv.org/abs/2111.07991, ... |
| [JAX-RL]                      | [@henry-prior]      | Reinforcement learning            | N/A                                                                   |
| [DCGAN] Colab                 | [@bkkaggle]         | Image Synthesis                   | https://arxiv.org/abs/1511.06434                                      |
| [BigBird Fine-tuning]         | [@vasudevgupta7]    | Question-Answering                | https://arxiv.org/abs/2007.14062                                      |
| [jax-resnet]                  | [@n2cholas]         | Various resnet implementations    | `torch.hub`                                                           |
>>>>>>> 9eddf866

[matthias-wright/flaxmodels]: https://github.com/matthias-wright/flaxmodels
[DarshanDeshpande/jax-models]: https://github.com/DarshanDeshpande/jax-models
[google/vision_transformer]: https://github.com/google-research/vision_transformer
[JAX-RL]: https://github.com/henry-prior/jax-rl
[DCGAN]: https://github.com/bkkaggle/jax-dcgan
[BigBird Fine-tuning]: https://github.com/huggingface/transformers/tree/master/examples/research_projects/jax-projects/big_bird
[jax-resnet]: https://github.com/n2cholas/jax-resnet
[conceptofmind/vit-flax]: https://github.com/conceptofmind/vit-flax
[@matthias-wright]: https://github.com/matthias-wright
[@DarshanDeshpande]: https://github.com/DarshanDeshpande
[@andsteing]: https://github.com/andsteing
[@henry-prior]: https://github.com/henry-prior
[@bkkaggle]: https://github.com/bkkaggle
[@vasudevgupta7]: https://github.com/vasudevgupta7
[@n2cholas]: https://github.com/n2cholas
[@conceptofmind]: https://github.com/conceptofmind
[@lucidrains]: https://github.com/lucidrains

## Anatomy of a Flax Example

Most of our examples in this directory follow a structure that we found to work
well with Flax projects, and we strive to make the examples easy to explore and
easy to fork. In particular (taken from [#231])

- README: contains links to paper, command line, [TensorBoard] metrics
- Focus: an example is about a single model/dataset
- Configs: we use `ml_collections.ConfigDict` stored under `configs/`
- Tests: executable `main.py` loads `train.py` which has `train_test.py`
- Data: is read from [TensorFlow Datasets]
- Standalone: every directory is self-conained
- Requirements: are pinned in `requirements.txt`
- Boilerplate: is reduced by using [`clu`]
- Interactive: the example can be explored with a [Colab]

[#231]: https://github.com/google/flax/issues/231
[TensorBoard]: https://tensorboard.dev/
[`clu`]: https://pypi.org/project/clu/
[Colab]: https://colab.research.google.com/<|MERGE_RESOLUTION|>--- conflicted
+++ resolved
@@ -106,18 +106,6 @@
 submit your own example, we suggest that you start by forking one of the
 official Flax example, and start from there.
 
-<<<<<<< HEAD
-|             Link              |       Author       |             Task type             |                               Reference                               |
-| ----------------------------- | ------------------ | --------------------------------- | --------------------------------------------------------------------- |
-| [matthias-wright/flaxmodels]  | [@matthias-wright] | Various                           | GPT-2, ResNet, StyleGAN-2, VGG, ...                                   |
-| [DarshanDeshpande/jax-models] | [@DarshanDeshpande] | Various                           | Segformer, Swin Transformer, ... also some stand-alone layers        |
-| [google/vision_transformer]   | [@andsteing]       | Image classification, fine-tuning | https://arxiv.org/abs/2010.11929 and https://arxiv.org/abs/2105.01601 |
-| [JAX-RL]                      | [@henry-prior]     | Reinforcement learning            | N/A                                                                   |
-| [DCGAN] Colab                 | [@bkkaggle]        | Image Synthesis                   | https://arxiv.org/abs/1511.06434                                      |
-| [BigBird Fine-tuning]         | [@vasudevgupta7]   | Question-Answering                | https://arxiv.org/abs/2007.14062                                      |
-| [jax-resnet]                  | [@n2cholas]        | Various resnet implementations    | `torch.hub`                                                           |
-| [conceptofmind/vit-flax]      | [@conceptofmind]<br/>[@lucidrains] | Computer Vision   | ViT, CaiT, Cross ViT, CvT, DeepViT, LeViT, PiT, RegionViT, ...        |
-=======
 |             Link              |       Author        |             Task type             |                               Reference                               |
 | ----------------------------- | ------------------- | --------------------------------- | --------------------------------------------------------------------- |
 | [matthias-wright/flaxmodels]  | [@matthias-wright]  | Various                           | GPT-2, ResNet, StyleGAN-2, VGG, ...                                   |
@@ -127,7 +115,7 @@
 | [DCGAN] Colab                 | [@bkkaggle]         | Image Synthesis                   | https://arxiv.org/abs/1511.06434                                      |
 | [BigBird Fine-tuning]         | [@vasudevgupta7]    | Question-Answering                | https://arxiv.org/abs/2007.14062                                      |
 | [jax-resnet]                  | [@n2cholas]         | Various resnet implementations    | `torch.hub`                                                           |
->>>>>>> 9eddf866
+| [conceptofmind/vit-flax]      | [@conceptofmind]<br/>[@lucidrains] | Computer Vision    | ViT, CaiT, Cross ViT, CvT, DeepViT, LeViT, PiT, RegionViT, ...        |
 
 [matthias-wright/flaxmodels]: https://github.com/matthias-wright/flaxmodels
 [DarshanDeshpande/jax-models]: https://github.com/DarshanDeshpande/jax-models
