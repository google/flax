# Copyright 2023 The Flax Authors.
#
# Licensed under the Apache License, Version 2.0 (the "License");
# you may not use this file except in compliance with the License.
# You may obtain a copy of the License at
#
#     http://www.apache.org/licenses/LICENSE-2.0
#
# Unless required by applicable law or agreed to in writing, software
# distributed under the License is distributed on an "AS IS" BASIS,
# WITHOUT WARRANTIES OR CONDITIONS OF ANY KIND, either express or implied.
# See the License for the specific language governing permissions and
# limitations under the License.

"""Tests for flax.linen.activation."""

import jax
import jax.numpy as jnp
from absl.testing import absltest, parameterized
from jax import random
from numpy.testing import assert_array_almost_equal

from flax import linen as nn

# Parse absl flags test_srcdir and test_tmpdir.
jax.config.parse_flags_with_absl()


class ActivationTest(parameterized.TestCase):
  def test_prelu(self):
    rng = random.key(0)
    x = jnp.ones((4, 6, 5))
    act = nn.PReLU()
    y, _ = act.init_with_output(rng, x)
    self.assertEqual(y.shape, x.shape)

  def test_geglu(self):
    rng = random.key(0)
    x = jnp.array([[0.123,0.234], [0.456,0.789]])
<<<<<<< HEAD
    act = nn.GeGLU()
=======
    act = GeGLU()
>>>>>>> c86d791b
    expected_result = jnp.array([[0.00024275, -0.00208032],
                                [0.00336634, -0.02307648]])
    y, _ = act.init_with_output(rng, x)
    assert_array_almost_equal(y, expected_result)

  def test_geglu_with_dim_expansion(self):
    rng = random.key(0)
    x = jnp.array([[0.123,0.234], [0.456,0.789]])
<<<<<<< HEAD
    act = nn.GeGLU(3)
=======
    act = GeGLU(3)
>>>>>>> c86d791b
    expected_result = jnp.array([[-0.02157649, -0.00018928, -0.01176354],
                                [-0.08777858,  0.00258885, -0.18744925]])
    y, _ = act.init_with_output(rng, x)
    assert_array_almost_equal(y, expected_result)

  def test_geglu_with_dim_contraction(self):
    rng = random.key(0)
    x = jnp.array([[0.123,0.234], [0.456,0.789]])
<<<<<<< HEAD
    act = nn.GeGLU(1)
=======
    act = GeGLU(1)
>>>>>>> c86d791b
    expected_result = jnp.array([[0.00224223], [0.0307451 ]])
    y, _ = act.init_with_output(rng, x)
    assert_array_almost_equal(y, expected_result)

if __name__ == '__main__':
  absltest.main()<|MERGE_RESOLUTION|>--- conflicted
+++ resolved
@@ -37,11 +37,7 @@
   def test_geglu(self):
     rng = random.key(0)
     x = jnp.array([[0.123,0.234], [0.456,0.789]])
-<<<<<<< HEAD
     act = nn.GeGLU()
-=======
-    act = GeGLU()
->>>>>>> c86d791b
     expected_result = jnp.array([[0.00024275, -0.00208032],
                                 [0.00336634, -0.02307648]])
     y, _ = act.init_with_output(rng, x)
@@ -50,11 +46,7 @@
   def test_geglu_with_dim_expansion(self):
     rng = random.key(0)
     x = jnp.array([[0.123,0.234], [0.456,0.789]])
-<<<<<<< HEAD
     act = nn.GeGLU(3)
-=======
-    act = GeGLU(3)
->>>>>>> c86d791b
     expected_result = jnp.array([[-0.02157649, -0.00018928, -0.01176354],
                                 [-0.08777858,  0.00258885, -0.18744925]])
     y, _ = act.init_with_output(rng, x)
@@ -62,13 +54,9 @@
 
   def test_geglu_with_dim_contraction(self):
     rng = random.key(0)
-    x = jnp.array([[0.123,0.234], [0.456,0.789]])
-<<<<<<< HEAD
-    act = nn.GeGLU(1)
-=======
-    act = GeGLU(1)
->>>>>>> c86d791b
-    expected_result = jnp.array([[0.00224223], [0.0307451 ]])
+    x = jnp.ones((4, 6, 5))
+    act = nn.GeGLU(3)
+    expected_shape = (4, 6, 3)
     y, _ = act.init_with_output(rng, x)
     assert_array_almost_equal(y, expected_result)
 
