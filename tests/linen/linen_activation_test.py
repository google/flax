--- conflicted
+++ resolved
@@ -14,18 +14,13 @@
 
 """Tests for flax.linen.activation."""
 
+import jax
+import jax.numpy as jnp
+import numpy as np
 from absl.testing import absltest
-from flax import linen as nn
-import jax
 from jax import random
-<<<<<<< HEAD
-from numpy.testing import assert_array_almost_equal
 
 from flax import linen as nn
-=======
-import jax.numpy as jnp
-import numpy as np
->>>>>>> c3c4cbf7
 
 # Parse absl flags test_srcdir and test_tmpdir.
 jax.config.parse_flags_with_absl()
@@ -56,7 +51,7 @@
     expected_result = jnp.array([[0.00024275, -0.00208032],
                                 [0.00336634, -0.02307648]])
     y, _ = act.init_with_output(rng, x)
-    assert_array_almost_equal(y, expected_result)
+    np.testing.assert_array_almost_equal(y, expected_result)
 
   def test_geglu_with_dim_expansion(self):
     rng = random.key(0)
@@ -65,7 +60,7 @@
     expected_result = jnp.array([[-0.02157649, -0.00018928, -0.01176354],
                                 [-0.08777858,  0.00258885, -0.18744925]])
     y, _ = act.init_with_output(rng, x)
-    assert_array_almost_equal(y, expected_result)
+    np.testing.assert_array_almost_equal(y, expected_result)
 
   def test_geglu_with_dim_contraction(self):
     rng = random.key(0)
@@ -73,7 +68,7 @@
     act = nn.GeGLU(1)
     expected_result = jnp.array([[0.00224223], [0.0307451 ]])
     y, _ = act.init_with_output(rng, x)
-    assert_array_almost_equal(y, expected_result)
+    np.testing.assert_array_almost_equal(y, expected_result)
 
 if __name__ == '__main__':
   absltest.main()