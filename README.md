# Flax: A neural network library for JAX designed for flexibility


[![coverage](https://badgen.net/codecov/c/github/google/flax)](https://codecov.io/github/google/flax)

**NOTE**: Flax is being actively improved and has a growing community
of researchers and engineers at Google who happily use Flax for their
daily research. Flax is in "early release stage" -- if that's your style,
now could be a good time to start using it.
We want to smooth out any rough edges so please report
any issues, questions or concerns as
[GitHub issues](https://github.com/google/flax/issues). Expect changes to the
API, but we'll use deprecation warnings when we can, and keep
track of them in our [Changelog](CHANGELOG.md).

In case you need to reach us directly, we're at flax-dev@google.com.


## Quickstart

**⟶ [Full documentation and API reference](https://flax.readthedocs.io/)**

**⟶ [Annotated full end-to-end MNIST example](https://flax.readthedocs.io/en/latest/annotated_mnist.html)**

**⟶ [The Flax Guide](https://flax.readthedocs.io/en/latest/notebooks/flax_guided_tour.html)** -- a guided walkthrough of the parts of Flax

## Background: JAX

[JAX](https://github.com/google/jax) is NumPy + autodiff + GPU/TPU

It allows for fast scientific computing and machine learning
with the normal NumPy API
(+ additional APIs for special accelerator ops when needed)

JAX comes with powerful primitives, which you can compose arbitrarily:

* Autodiff (`jax.grad`): Efficient any-order gradients w.r.t any variables
* JIT compilation (`jax.jit`): Trace any function ⟶ fused accelerator ops
* Vectorization (`jax.vmap`): Automatically batch code written for individual samples
* Parallelization (`jax.pmap`): Automatically parallelize code across multiple accelerators (including across hosts, e.g. for TPU pods)

## What is Flax?

Flax is a high-performance neural network library for
JAX that is **designed for flexibility**:
Try new forms of training by forking an example and by modifying the training
loop, not by adding features to a framework.

Flax is being developed in close collaboration with the JAX team and 
comes with everything you need to start your research, including:

* **Common layers** ([`flax.nn`](https://flax.readthedocs.io/en/latest/flax.nn.html)): [Dense](https://flax.readthedocs.io/en/latest/_autosummary/flax.nn.Dense.html), [Conv](https://flax.readthedocs.io/en/latest/_autosummary/flax.nn.Conv.html), [{Batch|Layer|Group} Norm](https://flax.readthedocs.io/en/latest/flax.nn.html#normalization), [Attention](https://flax.readthedocs.io/en/latest/flax.nn.html#attention-primitives), [Pooling](https://flax.readthedocs.io/en/latest/flax.nn.html#pooling), [{LSTM|GRU} Cell](https://flax.readthedocs.io/en/latest/flax.nn.html#rnn-primitives), [Dropout](https://flax.readthedocs.io/en/latest/_autosummary/flax.nn.dropout.html)

* **Optimizers** ([`flax.optim`](https://flax.readthedocs.io/en/latest/flax.optim.html)): [SGD](flax/optim/sgd.py), [Momentum](flax/optim/momentum.py), [Adam](flax/optim/adam.py), [LARS](flax/optim/lars.py)

* **Utilities and patterns**: 
  - [Replicated training](https://flax.readthedocs.io/en/latest/flax.jax_utils.html#multi-device-utilities)
  - [Serialization](https://flax.readthedocs.io/en/latest/flax.serialization.html)
  - [Checkpointing](flax/training/checkpoints.py)
  - [Metrics](flax/metrics)
  - [Prefetching on device](flax/jax_utils.py)

* **Educational examples** that work out of the box: MNIST, LSTM seq2seq, Graph Neural Networks, Sequence Tagging

<<<<<<< HEAD
* **[HOWTO guides](https://flax.readthedocs.io/en/latest/howtos.html)** -- diffs that add functionality to educational base examples
=======
* **HOWTO guides**: diffs that add functionality to educational base examples
>>>>>>> fbdf8513

* **Fast, tuned large-scale end-to-end examples**: CIFAR10, ResNet on ImageNet, Transformer LM1b

## Try Flax now by forking one of our starter examples

We keep here a limited list of canonical examples maintained by the Flax team. If you are looking for more examples, or others built by the community, please check the [examples folder](examples/README.md) for further guidance.

### Image Classification
⟶ [MNIST](examples/mnist) (also see [annotated version](https://flax.readthedocs.io/en/latest/annotated_mnist.html))

⟶ [CIFAR-10](examples/cifar10) (Wide ResNet w/ and w/o Shake-Shake, PyramidNet w/ShakeDrop)

⟶ [ResNet50 on ImageNet](examples/imagenet)

### Transformer Models
⟶ [Sequence tagging on Universal Dependencies](examples/nlp_seq)

⟶ [LM1b language modeling](examples/lm1b) **([try on a TPU in Colab](https://colab.research.google.com/github/google/flax/blob/master/examples/lm1b/Colab_Language_Model.ipynb))**

⟶ [WMT translation](examples/wmt)

### RNNs
⟶ [LSTM text classifier on SST-2](examples/sst2)

⟶ [LSTM seq2seq on number addition](examples/seq2seq)


### Generative Models
⟶ [Basic VAE](examples/vae)

### Graph Neural Networks
⟶ [Semi-supervised node classification on Zachary's karate club](examples/graph)

## The Flax Module abstraction in a nutshell

The core of Flax is the Module abstraction. Modules allow you to write parameterized functions just as if you were writing a normal numpy function with JAX. The Module API allows you to declare parameters and use them directly with the JAX APIs.

Modules are the one part of Flax with "magic" -- the magic is constrained, and enables a very ergonomic model construction style, where modules are defined in a single function with minimal boilerplate.

A few things to know about Modules:

1. Create a new module by subclassing `flax.nn.Module` and implementing the `apply` method.

2. Within `apply`, call `self.param(name, shape, init_func)` to register a new parameter and returns its initial value.

3. Apply submodules with `MySubModule(name=..., ...)` within `MyModule.apply`. Parameters of `MySubModule` are stored
as a dictionary under the parameters `MyModule` and accessible via `self.get_param(name=...)`. This applies `MySubmodule` once --
to re-use parameters, use [`Module.shared`](https://flax.readthedocs.io/en/latest/notebooks/flax_intro.html#Parameter-sharing)

4. `MyModule.init(rng, ...)` is a pure function that calls `apply` in "init mode" and returns a nested Python dict of initialized parameter values

5. `MyModule.call(params, ...)` is a pure function that calls `apply` in "call mode" and returns the output of the module.

For example you can define a learned linear transformation as follows:

```py
from flax import nn
import jax.numpy as jnp

class Linear(nn.Module):
  def apply(self, x, num_features, kernel_init_fn):
    input_features = x.shape[-1]
    W = self.param('W', (input_features, num_features), kernel_init_fn)
    return jnp.dot(x, W)
```

You can also use `nn.module` as a function decorator to create a new module, as
long as you don't need access to `self` for creating parameters directly:

```py
@nn.module
def DenseLayer(x, features):
  x = flax.nn.Dense(x, features)
  x = flax.nn.relu(x)
  return x
```

**⟶ Read more about Modules in the [Flax Guide](https://flax.readthedocs.io/en/latest/notebooks/flax_guided_tour.html#Simplifying-Neural-Networks-in-JAX:-Flax-Modules)**

## A full ResNet implementation

(from [examples/imagenet/models.py](examples/imagenet/models.py))

```py
class ResidualBlock(nn.Module):
  def apply(self, x, filters, strides=(1, 1), train=True, dtype=jnp.float32):
    needs_projection = x.shape[-1] != filters * 4 or strides != (1, 1)
    batch_norm = nn.BatchNorm.partial(
        use_running_average=not train, momentum=0.9, epsilon=1e-5, dtype=dtype)
    conv = nn.Conv.partial(bias=False, dtype=dtype)

    residual = x
    if needs_projection:
      residual = conv(residual, filters * 4, (1, 1), strides, name='proj_conv')
      residual = batch_norm(residual, name='proj_bn')

    y = conv(x, filters, (1, 1), name='conv1')
    y = batch_norm(y, name='bn1')
    y = nn.relu(y)
    y = conv(y, filters, (3, 3), strides, name='conv2')
    y = batch_norm(y, name='bn2')
    y = nn.relu(y)
    y = conv(y, filters * 4, (1, 1), name='conv3')

    y = batch_norm(y, name='bn3', scale_init=nn.initializers.zeros)
    y = nn.relu(residual + y)
    return y


class ResNet(nn.Module):
  def apply(self, x, num_classes, num_filters=64, num_layers=50,
            train=True, dtype=jnp.float32):
    if num_layers not in _block_size_options:
      raise ValueError('Please provide a valid number of layers')
    block_sizes = _block_size_options[num_layers]
    x = nn.Conv(
        x, num_filters, (7, 7), (2, 2), padding=[(3, 3), (3, 3)],
        bias=False, dtype=dtype, name='init_conv')
    x = nn.BatchNorm(
        x, use_running_average=not train, momentum=0.9,
        epsilon=1e-5, dtype=dtype, name='init_bn')
    x = nn.max_pool(x, (3, 3), strides=(2, 2), padding='SAME')
    for i, block_size in enumerate(block_sizes):
      for j in range(block_size):
        strides = (2, 2) if i > 0 and j == 0 else (1, 1)
        x = ResidualBlock(
            x, num_filters * 2 ** i, strides=strides,
            train=train, dtype=dtype)
    x = jnp.mean(x, axis=(1, 2))
    x = nn.Dense(x, num_classes)
    x = nn.log_softmax(x)
    return x
```

## Installation

You will need Python 3.6 or later.

For GPU support, first install `jaxlib`; please follow the
instructions in the [JAX
readme](https://github.com/google/jax/blob/master/README.md).  If they
are not already installed, you will need to install
[CUDA](https://developer.nvidia.com/cuda-downloads) and
[CuDNN](https://developer.nvidia.com/cudnn) runtimes.

Then install `flax` from PyPi:

```
> pip install flax
```

## TPU support

We currently have a [LM1b/Wikitext-2 language model with a Transformer architecture](https://colab.research.google.com/github/google/flax/blob/master/examples/lm1b/Colab_Language_Model.ipynb)
that's been tuned. You can run it directly via Colab.

At present, Cloud TPUs are network-attached, and Flax users typically feed in data from one or more additional VMs

When working with large-scale input data, it is important to create large enough VMs with sufficient network bandwidth to avoid having the TPUs bottlenecked waiting for input

TODO: Add an example for running on Google Cloud.

## Frequently asked questions (FAQs)
A small selection of FAQs:

**Question: Is there something similar to `tf.keras.Sequential`?**

**Answer:** We don’t have a `Sequential` combinator in flax at the moment, so you have to manually write the chain of layer function calls. In Flax `Sequential(Foo1, Foo2, Foo3)` just becomes something like:

```python3
class Foo(nn.Module):
  def apply(self, x):
    x = Foo1(x)
    x = Foo2(x)
    x = Foo3(x)
    return x
```
(or can be made into 3 lines by applying all the function calls directly in one line). The benefit is that if you then want to add something between Foo2 and Foo3 you don’t need to rewrite the module – you can just “hack away”.

**Question: When should I use Module.shared() and when not?**

**Answer:** Iterating over a submodule in a module function may lead to errors if `Module.shared()` is not used:

```python3
class Test(nn.Module):
  def apply(self, x):
    return nn.Dense(x, features=5, name='dense')
  
  @nn.module_method
  def apply2(self, x):
    for _ in range(5):
      x = nn.Dense(x, features=5, name='dense')
    return x
```
The api guards you against accidentally sharing parameters. So you want to do something like this:
```python3
@nn.module_method
  def apply2(self, x):
    dense = nn.Dense.shared(features=5, name='dense')
    for _ in range(5):
      x = dense(x)
    return x
```

**Question: How to get a submodule’s parameters?**

**Answer:**

Assuming you’re doing this within a module,

```python3
nn.Embed(.., name='vocab')
embedding_matrix = self.get_param('vocab')['embedding']
```
Or alternatively

```python3
class MyEmbed(nn.Embed):
  @nn.module_method
  def get_embedding(self):
    return self.get_param('embedding')

embed_layer = MyEmbed.shared()
...
embed_layer.get_embedding()
```

**⟶ For more FAQs, refer to the [Flax FAQs](https://flax.readthedocs.io/en/latest/faq.html)**

## Getting involved
We welcome pull requests, in particular for those issues [marked as PR-ready](https://github.com/google/flax/issues?q=is%3Aopen+is%3Aissue+label%3A%22Status%3A+pull+requests+welcome%22). For other proposals, we ask that you first open an Issue to discuss your planned contribution.

## Note

This is not an official Google product.<|MERGE_RESOLUTION|>--- conflicted
+++ resolved
@@ -62,11 +62,7 @@
 
 * **Educational examples** that work out of the box: MNIST, LSTM seq2seq, Graph Neural Networks, Sequence Tagging
 
-<<<<<<< HEAD
 * **[HOWTO guides](https://flax.readthedocs.io/en/latest/howtos.html)** -- diffs that add functionality to educational base examples
-=======
-* **HOWTO guides**: diffs that add functionality to educational base examples
->>>>>>> fbdf8513
 
 * **Fast, tuned large-scale end-to-end examples**: CIFAR10, ResNet on ImageNet, Transformer LM1b
 
